#include "QtDeclarative/QDeclarativeView"
#include "QtDeclarative/qdeclarativecontext.h"
#include "mayaMVG/maya/cmd/MVGCmd.h"
#include "mayaMVG/maya/MVGMayaUtil.h"
#include "mayaMVG/core/MVGLog.h"
#include "mayaMVG/qt/MVGMainWidget.h"
#include <mayaMVG/qt/MVGProjectWrapper.h>
#include <maya/MQtUtil.h>
#include <maya/MGlobal.h>
#include <maya/MEventMessage.h>
#include <maya/MMessage.h>
#include <maya/MSelectionList.h>
#include <maya/MFnDependencyNode.h>

using namespace mayaMVG;

namespace {

	static const char * projectPathFlag = "-p";
	static const char * projectPathFlagLong = "-project";
<<<<<<< HEAD
    
    // void currentContextChanged(void* userData) 
    // {
    //     if(!userData)
    //         return;
    //     MString context;
    //     MStatus status;
    //     status = MVGMayaUtil::getCurrentContext(context);
    //     CHECK(status)
    //     MVGProjectWrapper::instance().setCurrentContext(QString(context.asChar()));
    // }
    
=======

    void selectionChangedCB(void* userData) {
		if(!userData)
			return;

		MDagPath path;
		MObject component;
		MSelectionList list;
		MGlobal::getActiveSelectionList(list);
		QList<QString> selectedCameras;
		for ( size_t i = 0; i < list.length(); i++) {
			list.getDagPath(i, path, component);
			path.extendToShape();
			if(path.isValid() 
				&& ((path.child(0).apiType() == MFn::kCamera) || (path.apiType() == MFn::kCamera))) {
				MFnDependencyNode fn(path.transform());
				selectedCameras.push_back(fn.name().asChar());
			}
		}
		
		MVGProjectWrapper::instance().selectItems(selectedCameras);
	}

    void currentContextChangedCB(void* userData)
    {
        if(!userData)
            return;
        
        MString context;
        MStatus status;
        status = MVGMayaUtil::getCurrentContext(context);
        CHECK(status)

        MVGProjectWrapper::instance().setCurrentContext(QString(context.asChar()));
    }

    void sceneChangedCB(void* userData)
    {
        if(!userData)
            return;
        // TODO : check project validity
        MDagPath path;
        if(!MVGMayaUtil::getDagPathByName(MVGProject::_PROJECT.c_str(), path))
        {
            LOG_ERROR("Scene is not valid")
            MVGProjectWrapper::instance().clear();
            MStatus status;
            status = MVGMayaUtil::deleteMVGContext();
            status = MVGMayaUtil::deleteMVGWindow();
            CHECK(status)
            return;
        }
        
        MVGProjectWrapper::instance().reloadMVGCamerasFromMaya();       
        MVGProjectWrapper::instance().rebuildAllMeshesCacheFromMaya();
        MVGProjectWrapper::instance().rebuildCacheFromMaya();
    }

    void undoCB(void * userData)
    {
        if(!userData)
           return;
         
        // TODO : rebuild only the mesh modified
        // TODO : don't rebuild on action that don't modify any mesh
        MString redoName;
        MVGMayaUtil::getRedoName(redoName);        
        // Don't rebuild if selection action
        int spaceIndex = redoName.index(' ');
        MString cmdName = redoName.substring(0, spaceIndex - 1);
        if(cmdName != "select" && cmdName != "miCreateDefaultPresets")
        {
            MVGProjectWrapper::instance().rebuildAllMeshesCacheFromMaya();
            MVGProjectWrapper::instance().rebuildCacheFromMaya();
        }
    }

    void redoCB(void * userData)
    {
        if(!userData)
           return;
         
        MString undoName;
        MVGMayaUtil::getUndoName(undoName);
        // Don't rebuild if selection action
        int spaceIndex = undoName.index(' ');
        MString cmdName = undoName.substring(0, spaceIndex - 1);
        if(cmdName != "select" && cmdName != "miCreateDefaultPresets")
        {
            MVGProjectWrapper::instance().rebuildAllMeshesCacheFromMaya();
            MVGProjectWrapper::instance().rebuildCacheFromMaya();
        }
    }
>>>>>>> d772c708
}

MCallbackIdArray MVGCmd::_callbackIDs;

MVGCmd::MVGCmd() {
}

MVGCmd::~MVGCmd() {
}

void * MVGCmd::creator() {
	return new MVGCmd();
}

MSyntax MVGCmd::newSyntax() {
	MSyntax s;
	s.addFlag(projectPathFlag, projectPathFlagLong, MSyntax::kString);
	s.enableEdit(false);
	s.enableQuery(false);
	return s;
}

MStatus MVGCmd::doIt(const MArgList& args) {
	MStatus status = MS::kSuccess;

	// parsing ARGS
	MSyntax syntax = MVGCmd::newSyntax();
	MArgDatabase argData(syntax, args);

<<<<<<< HEAD
	// create maya window
=======
	// -h
	if (argData.isFlagSet(helpFlag)) {
		// TODO
	}
	
	// create maya window	
>>>>>>> d772c708
	status = MVGMayaUtil::createMVGWindow();
	if(!status) {
		LOG_ERROR("Unable to create MVGWindow.")
		return status;
	}

	// get layout from
	QWidget* menuLayout = MVGMayaUtil::getMVGMenuLayout();
	if(!menuLayout) {
		LOG_ERROR("Unable to retrieve MVGMenuLayout.")
		return MS::kFailure;
	}

	// create maya MVGContext
	status = MVGMayaUtil::createMVGContext();
	if(!status) {
		LOG_ERROR("Unable to create MVGContext.")
		return status;
	}

<<<<<<< HEAD
	// set window properties
	QWidget* mayaWindow = MVGMayaUtil::getMVGWindow();
	if(!mayaWindow) {
		LOG_ERROR("Unable to retrieve MVGWindow.")
		return MS::kFailure;
	}
	mayaWindow->setProperty("mvg_window", QString("MVGWindow"));

	// set layout properties
	const QString& leftPanelName = "mvgLPanel";
	const QString& rightPanelName = "mvgRPanel";
=======
    const QStringList& qlist = MVGProjectWrapper::instance().getVisiblePanelNames();
	const QString& leftPanelName = qlist[0];
	const QString& rightPanelName = qlist[1];
	
>>>>>>> d772c708
	QWidget* leftViewport = MVGMayaUtil::getMVGViewportLayout(leftPanelName.toStdString().c_str());
	QWidget* rightViewport = MVGMayaUtil::getMVGViewportLayout(rightPanelName.toStdString().c_str());
	if(!leftViewport || !rightViewport) {
		LOG_ERROR("Unable to retrieve MVG panels.");
		return MS::kFailure;
	}
	leftViewport->setProperty("mvg_panel", leftPanelName);
	rightViewport->setProperty("mvg_panel", rightPanelName);

	// create MVG menu
	MVGMainWidget* mainWidget = new MVGMainWidget(menuLayout);
	MQtUtil::addWidgetToMayaLayout(mainWidget->view(), menuLayout);
	
<<<<<<< HEAD
	// // Reload project from Maya
	// MVGProjectWrapper::instance().reloadProjectFromMaya();
	// MVGProjectWrapper::instance().rebuildAllMeshesCacheFromMaya();

	//Maya callbacks
	// _callbackIDs.append(MEventMessage::addEventCallback("PostToolChanged", currentContextChanged, mayaWindow));
=======
	// Reload project from Maya
	MVGProjectWrapper::instance().reloadMVGCamerasFromMaya();
	MVGProjectWrapper::instance().rebuildAllMeshesCacheFromMaya();

    //Maya callbacks
	_callbackIDs.append(MEventMessage::addEventCallback("PostToolChanged", currentContextChangedCB, mayaWindow));
	_callbackIDs.append(MEventMessage::addEventCallback("NewSceneOpened", sceneChangedCB, mayaWindow));
	_callbackIDs.append(MEventMessage::addEventCallback("SceneOpened", sceneChangedCB, mayaWindow));
	_callbackIDs.append(MEventMessage::addEventCallback("Undo", undoCB, mayaWindow));
	_callbackIDs.append(MEventMessage::addEventCallback("Redo", redoCB, mayaWindow));
    _callbackIDs.append(MEventMessage::addEventCallback("SelectionChanged", selectionChangedCB, mainWidget->view()));
>>>>>>> d772c708

	// -p
	// if(argData.isFlagSet(projectPathFlag)) {
	// 	MString projectPath;
	// 	argData.getFlagArgument(projectPathFlag, 0, projectPath);
	// 	MVGProjectWrapper::instance().loadProject(MQtUtil::toQString(projectPath));
	// }

	return status;
}
<|MERGE_RESOLUTION|>--- conflicted
+++ resolved
@@ -18,20 +18,6 @@
 
 	static const char * projectPathFlag = "-p";
 	static const char * projectPathFlagLong = "-project";
-<<<<<<< HEAD
-    
-    // void currentContextChanged(void* userData) 
-    // {
-    //     if(!userData)
-    //         return;
-    //     MString context;
-    //     MStatus status;
-    //     status = MVGMayaUtil::getCurrentContext(context);
-    //     CHECK(status)
-    //     MVGProjectWrapper::instance().setCurrentContext(QString(context.asChar()));
-    // }
-    
-=======
 
     void selectionChangedCB(void* userData) {
 		if(!userData)
@@ -51,21 +37,18 @@
 				selectedCameras.push_back(fn.name().asChar());
 			}
 		}
-		
-		MVGProjectWrapper::instance().selectItems(selectedCameras);
+		// MVGProjectWrapper::instance().selectItems(selectedCameras);
 	}
 
     void currentContextChangedCB(void* userData)
     {
         if(!userData)
             return;
-        
         MString context;
         MStatus status;
         status = MVGMayaUtil::getCurrentContext(context);
         CHECK(status)
-
-        MVGProjectWrapper::instance().setCurrentContext(QString(context.asChar()));
+        // MVGProjectWrapper::instance().setCurrentContext(QString(context.asChar()));
     }
 
     void sceneChangedCB(void* userData)
@@ -77,24 +60,22 @@
         if(!MVGMayaUtil::getDagPathByName(MVGProject::_PROJECT.c_str(), path))
         {
             LOG_ERROR("Scene is not valid")
-            MVGProjectWrapper::instance().clear();
+            // MVGProjectWrapper::instance().clear();
             MStatus status;
             status = MVGMayaUtil::deleteMVGContext();
             status = MVGMayaUtil::deleteMVGWindow();
             CHECK(status)
             return;
         }
-        
-        MVGProjectWrapper::instance().reloadMVGCamerasFromMaya();       
-        MVGProjectWrapper::instance().rebuildAllMeshesCacheFromMaya();
-        MVGProjectWrapper::instance().rebuildCacheFromMaya();
+        // MVGProjectWrapper::instance().reloadMVGCamerasFromMaya();       
+        // MVGProjectWrapper::instance().rebuildAllMeshesCacheFromMaya();
+        // MVGProjectWrapper::instance().rebuildCacheFromMaya();
     }
 
     void undoCB(void * userData)
     {
         if(!userData)
            return;
-         
         // TODO : rebuild only the mesh modified
         // TODO : don't rebuild on action that don't modify any mesh
         MString redoName;
@@ -104,8 +85,8 @@
         MString cmdName = redoName.substring(0, spaceIndex - 1);
         if(cmdName != "select" && cmdName != "miCreateDefaultPresets")
         {
-            MVGProjectWrapper::instance().rebuildAllMeshesCacheFromMaya();
-            MVGProjectWrapper::instance().rebuildCacheFromMaya();
+            // MVGProjectWrapper::instance().rebuildAllMeshesCacheFromMaya();
+            // MVGProjectWrapper::instance().rebuildCacheFromMaya();
         }
     }
 
@@ -113,7 +94,6 @@
     {
         if(!userData)
            return;
-         
         MString undoName;
         MVGMayaUtil::getUndoName(undoName);
         // Don't rebuild if selection action
@@ -121,11 +101,11 @@
         MString cmdName = undoName.substring(0, spaceIndex - 1);
         if(cmdName != "select" && cmdName != "miCreateDefaultPresets")
         {
-            MVGProjectWrapper::instance().rebuildAllMeshesCacheFromMaya();
-            MVGProjectWrapper::instance().rebuildCacheFromMaya();
+            // MVGProjectWrapper::instance().rebuildAllMeshesCacheFromMaya();
+            // MVGProjectWrapper::instance().rebuildCacheFromMaya();
         }
     }
->>>>>>> d772c708
+
 }
 
 MCallbackIdArray MVGCmd::_callbackIDs;
@@ -155,16 +135,7 @@
 	MSyntax syntax = MVGCmd::newSyntax();
 	MArgDatabase argData(syntax, args);
 
-<<<<<<< HEAD
 	// create maya window
-=======
-	// -h
-	if (argData.isFlagSet(helpFlag)) {
-		// TODO
-	}
-	
-	// create maya window	
->>>>>>> d772c708
 	status = MVGMayaUtil::createMVGWindow();
 	if(!status) {
 		LOG_ERROR("Unable to create MVGWindow.")
@@ -185,7 +156,6 @@
 		return status;
 	}
 
-<<<<<<< HEAD
 	// set window properties
 	QWidget* mayaWindow = MVGMayaUtil::getMVGWindow();
 	if(!mayaWindow) {
@@ -197,12 +167,6 @@
 	// set layout properties
 	const QString& leftPanelName = "mvgLPanel";
 	const QString& rightPanelName = "mvgRPanel";
-=======
-    const QStringList& qlist = MVGProjectWrapper::instance().getVisiblePanelNames();
-	const QString& leftPanelName = qlist[0];
-	const QString& rightPanelName = qlist[1];
-	
->>>>>>> d772c708
 	QWidget* leftViewport = MVGMayaUtil::getMVGViewportLayout(leftPanelName.toStdString().c_str());
 	QWidget* rightViewport = MVGMayaUtil::getMVGViewportLayout(rightPanelName.toStdString().c_str());
 	if(!leftViewport || !rightViewport) {
@@ -216,17 +180,9 @@
 	MVGMainWidget* mainWidget = new MVGMainWidget(menuLayout);
 	MQtUtil::addWidgetToMayaLayout(mainWidget->view(), menuLayout);
 	
-<<<<<<< HEAD
 	// // Reload project from Maya
 	// MVGProjectWrapper::instance().reloadProjectFromMaya();
 	// MVGProjectWrapper::instance().rebuildAllMeshesCacheFromMaya();
-
-	//Maya callbacks
-	// _callbackIDs.append(MEventMessage::addEventCallback("PostToolChanged", currentContextChanged, mayaWindow));
-=======
-	// Reload project from Maya
-	MVGProjectWrapper::instance().reloadMVGCamerasFromMaya();
-	MVGProjectWrapper::instance().rebuildAllMeshesCacheFromMaya();
 
     //Maya callbacks
 	_callbackIDs.append(MEventMessage::addEventCallback("PostToolChanged", currentContextChangedCB, mayaWindow));
@@ -235,7 +191,6 @@
 	_callbackIDs.append(MEventMessage::addEventCallback("Undo", undoCB, mayaWindow));
 	_callbackIDs.append(MEventMessage::addEventCallback("Redo", redoCB, mayaWindow));
     _callbackIDs.append(MEventMessage::addEventCallback("SelectionChanged", selectionChangedCB, mainWidget->view()));
->>>>>>> d772c708
 
 	// -p
 	// if(argData.isFlagSet(projectPathFlag)) {
@@ -245,4 +200,4 @@
 	// }
 
 	return status;
-}
+}