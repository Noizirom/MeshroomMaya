--- conflicted
+++ resolved
@@ -161,11 +161,10 @@
     id = MEventMessage::addEventCallback("Redo", redoCB, &status);
     if(status)
         _callbacks.append(id);
-<<<<<<< HEAD
     id = MSceneMessage::addCallback(MSceneMessage::kBeforeSave, sceneSavedCB, &status);
-=======
+    if(status)
+        _callbacks.append(id);
     id = MEventMessage::addEventCallback("quitApplication", quitApplicationCB, &status);
->>>>>>> 2baed0eb
     if(status)
         _callbacks.append(id);
     id = MEventMessage::addEventCallback("SelectionChanged", selectionChangedCB, &status);
