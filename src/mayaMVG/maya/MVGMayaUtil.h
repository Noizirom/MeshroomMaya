#pragma once

#include <maya/MString.h>
#include <maya/MStatus.h>
#include <vector>

class MObject;
class MIntArray;
class MDoubleArray;
class MPointArray;
class MPoint;
class MDagPath;
class M3dView;
class QWidget;

namespace mayaMVG {

	class MVGCamera;

struct MVGMayaUtil {
	// window
	static MStatus createMVGWindow();
	static MStatus deleteMVGWindow();
	static QWidget* getMVGWindow();
	// window menu
	static QWidget* getMVGMenuLayout();
	// viewports
	static QWidget* getMVGViewportLayout(const MString& viewName);
	static MStatus setFocusOnView(const MString& viewName);
	static bool isMVGView(const M3dView & view);
	static bool isActiveView(const M3dView & view);
	// context
	static MStatus createMVGContext();
	static MStatus deleteMVGContext();
	static MStatus activeContext(); 
	static MStatus activeSelectionContext();
    static MStatus getCurrentContext(MString& context);
	// cameras
	static MStatus setCameraInView(const MVGCamera& camera, const MString& viewName);
	static MStatus getCameraInView(MDagPath& path, const MString& viewName);
	// maya selection
	static MStatus addToMayaSelection(const MString& objectName);
	static MStatus clearMayaSelection();
	// attributes
	static MStatus getIntArrayAttribute(const MObject&, const MString&, MIntArray&, bool=false);
	static MStatus setIntArrayAttribute(const MObject&, const MString&, const MIntArray&, bool=false);
	static MStatus getIntAttribute(const MObject&, const MString&, int&, bool=false);
	static MStatus setIntAttribute(const MObject&, const MString&, const int&, bool=false);
	static MStatus getDoubleArrayAttribute(const MObject&, const MString&, MDoubleArray&, bool=false);
	static MStatus setDoubleArrayAttribute(const MObject&, const MString&, const MDoubleArray&, bool=false);
	static MStatus getPointArrayAttribute(const MObject&, const MString&, MPointArray&, bool=false);
	static MStatus setPointArrayAttribute(const MObject&, const MString&, const MPointArray&, bool=false);
	static MStatus getPointInArrayAttribute(const MObject&, const MString&, MPoint&, int, bool=false);
	static MStatus getPointArrayAttributeSize(const MObject&, const MString&, int&, bool=false);
<<<<<<< HEAD
	static MStatus getStringAttribute(const MObject&, const MString&, MString&, bool = false);
	static MStatus setStringAttribute(const MObject&, const MString&, const MString&, bool=false);
=======
    static MStatus getStringAttribute(const MObject&, const MString&, MString&, bool = false);
    static MStatus setStringAttribute(const MObject&, const MString&, const MString&, bool=false);
>>>>>>> eb11c961
	static MStatus findConnectedNodes(const MObject&, const MString&, std::vector<MObject>&);
	// nodes
	static MStatus getObjectByName(const MString&, MObject&);
	static MStatus getDagPathByName(const MString&, MDagPath&);
	// environment
	static MString getEnv(const MString&);
	static MString getModulePath();
	// filedialog
	static MStatus openFileDialog(MString& directory);
<<<<<<< HEAD
=======
    // undo/redo
    static MStatus getUndoName(MString& undoName);
    static MStatus getRedoName(MString& redoName);
>>>>>>> eb11c961
};

} // mayaMVG<|MERGE_RESOLUTION|>--- conflicted
+++ resolved
@@ -52,13 +52,8 @@
 	static MStatus setPointArrayAttribute(const MObject&, const MString&, const MPointArray&, bool=false);
 	static MStatus getPointInArrayAttribute(const MObject&, const MString&, MPoint&, int, bool=false);
 	static MStatus getPointArrayAttributeSize(const MObject&, const MString&, int&, bool=false);
-<<<<<<< HEAD
-	static MStatus getStringAttribute(const MObject&, const MString&, MString&, bool = false);
-	static MStatus setStringAttribute(const MObject&, const MString&, const MString&, bool=false);
-=======
     static MStatus getStringAttribute(const MObject&, const MString&, MString&, bool = false);
     static MStatus setStringAttribute(const MObject&, const MString&, const MString&, bool=false);
->>>>>>> eb11c961
 	static MStatus findConnectedNodes(const MObject&, const MString&, std::vector<MObject>&);
 	// nodes
 	static MStatus getObjectByName(const MString&, MObject&);
@@ -68,12 +63,9 @@
 	static MString getModulePath();
 	// filedialog
 	static MStatus openFileDialog(MString& directory);
-<<<<<<< HEAD
-=======
     // undo/redo
     static MStatus getUndoName(MString& undoName);
     static MStatus getRedoName(MString& redoName);
->>>>>>> eb11c961
 };
 
 } // mayaMVG