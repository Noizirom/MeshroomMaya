--- conflicted
+++ resolved
@@ -35,51 +35,24 @@
 		virtual void drawUI(MHWRender::MUIDrawManager&,	const MHWRender::MFrameContext&) const;
 
 	public:
-<<<<<<< HEAD
 		void setManipUtil(MVGManipulatorUtil* m) { _manipUtil = m; }
 
 	private:
 		MPoint updateMouse(M3dView& view, short& mousex, short& mousey);
-		
-=======
-		void setContext(MVGContext* ctx);
-
-	private:
-		MPoint updateMouse(M3dView& view, DisplayData* data, short& mousex, short& mousey);
-
->>>>>>> d772c708
 		// Draw
 		void drawCursor(const float mousex, const float mousey);
 		void drawIntersections(M3dView& view);
-<<<<<<< HEAD
-        void drawTriangulationDisplay(M3dView& view, MVGManipulatorUtil::DisplayData* data, float mousex, float mousey);
-			
-		// Compute
-		void computeTmpFaceOnMovePoint(M3dView& view, MVGManipulatorUtil::DisplayData* data, MPoint& mousePoint, bool recompute=false);
-		void computeTmpFaceOnMoveEdge(M3dView& view, MVGManipulatorUtil::DisplayData* data, MPoint& mousePoint, bool recompute=false);
-		bool triangulate(M3dView& view, MVGManipulatorUtil::IntersectionData& intersectionData, MPoint& mousePointInCameraCoord, MPoint& resultPoint3D);
-		bool triangulateEdge(M3dView& view, MVGManipulatorUtil::IntersectionData& intersectionData, MPoint& mousePointInCameraCoord, MPointArray& resultPoint3D);
-        
-public:
-		static MTypeId _id;
-		EMoveState _moveState;
-		MVGManipulatorUtil* _manipUtil;
-=======
 
 		// Compute
-		void computeTmpFaceOnMovePoint(M3dView& view, DisplayData* data, const MPoint& mousePoint, bool recompute=false);
-		void computeTmpFaceOnMoveEdge(M3dView& view, DisplayData* data, const MPoint& mousePoint, bool recompute=false);
+		void computeTmpFaceOnMovePoint(M3dView& view, MVGManipulatorUtil::DisplayData* data, const MPoint& mousePoint, bool recompute=false);
+		void computeTmpFaceOnMoveEdge(M3dView& view, MVGManipulatorUtil::DisplayData* data, const MPoint& mousePoint, bool recompute=false);
 		bool triangulate(M3dView& view, const MVGManipulatorUtil::IntersectionData& intersectionData, const MPoint& mousePointInCameraCoord, MPoint& resultPoint3D);
 		bool triangulateEdge(M3dView& view, const MVGManipulatorUtil::IntersectionData& intersectionData, const MPoint& mousePointInCameraCoord, MPointArray& resultPoint3D);
 
-        // Command
-        bool addUpdateFaceCommand(MVGEditCmd* cmd, MDagPath& meshPath, const MPointArray& newFacePoints3D, const MIntArray& verticesIndexes);
 public:
 		static MTypeId _id;
-        MVGContext* _ctx;
-		MVGManipulatorUtil _manipUtils;
+		MVGManipulatorUtil* _manipUtil;
 		EMoveState _moveState;
-
         MVector _moveInPlaneColor;
         MVector _moveRecomputeColor;
         MVector _triangulateColor;
@@ -87,8 +60,6 @@
         MVector _noMoveColor;
         MVector _neutralColor;
         MVector _cursorColor;
-
->>>>>>> d772c708
 };
 
 } // namespace