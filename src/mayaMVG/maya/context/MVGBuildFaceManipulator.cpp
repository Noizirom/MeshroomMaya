--- conflicted
+++ resolved
@@ -195,28 +195,7 @@
 	// Create face3D
 	if(_wpoints.size() > 3)
 	{
-<<<<<<< HEAD
 		createFace3d(view, _wpoints);
-=======
-		// find the corresponding Face3D
-		MVGFace3D face3D;
-		MVGFace2D face2D(_wpoints);
-		MVGMesh mesh(MVGProject::_MESH);
-		if(!mesh.isValid()) {
-			mesh = MVGMesh::create(MVGProject::_MESH);
-			LOG_INFO("New OpenMVG Mesh.")
-		}
-		MVGPointCloud pointCloud(MVGProject::_CLOUD);
-		if(!pointCloud.isValid()) {
-			pointCloud = MVGPointCloud::create(MVGProject::_CLOUD);
-			LOG_INFO("New OpenMVG Point Cloud.")
-		}
-		MVGCamera camera = getMVGCamera();
-		if(MVGGeometryUtil::projectFace2D(face3D, pointCloud, view, camera, face2D))
-		{
-			mesh.addPolygon(face3D);
-		}
->>>>>>> 9b38a810
 	}
 	
 	// Active _connectedFace when a fourth point is clicked
@@ -278,8 +257,16 @@
 	MVGFace3D face3D;
 	MVGFace2D face2D(_wpoints);
 	
-	MVGMesh mesh("mvgMesh");
-	MVGPointCloud pointCloud("mvgPointCloud");
+	MVGMesh mesh(MVGProject::_MESH);
+	if(!mesh.isValid()) {
+		mesh = MVGMesh::create(MVGProject::_MESH);
+		LOG_INFO("New OpenMVG Mesh.")
+	}
+	MVGPointCloud pointCloud(MVGProject::_CLOUD);
+	if(!pointCloud.isValid()) {
+		pointCloud = MVGPointCloud::create(MVGProject::_CLOUD);
+		LOG_INFO("New OpenMVG Point Cloud.")
+	}
 	MVGCamera camera = getMVGCamera();
 	
 	if(MVGGeometryUtil::projectFace2D(face3D, pointCloud, view, camera, face2D))
