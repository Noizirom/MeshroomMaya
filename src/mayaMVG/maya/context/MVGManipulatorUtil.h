#pragma once

#include "mayaMVG/qt/MVGProjectWrapper.h"
#include <maya/MPointArray.h>
#include <maya/MIntArray.h>
#include <maya/M3dView.h>

namespace mayaMVG {

#define POINT_RADIUS 10

class MVGManipulatorUtil {

	public: 
		enum IntersectionState {
			eIntersectionNone = 0
			, eIntersectionPoint
			, eIntersectionEdge
		};

		struct IntersectionData {
			std::string meshName;
			int	pointIndex; // Index of the intersected point
			MIntArray edgePointIndexes; // Indexes of the points of the intersected edge
			MVector edgeHeight3D; // Height (2D) of the intersected edge
			MVector edgeHeight2D; // Height (3D) of the intersected edge
			double edgeRatio; // Ratio of the intersected edge
			MIntArray facePointIndexes; // Indexes of the points of the first face connected to intersected point or edge
		};

		enum EPointState {
			eUnMovable = 0
			, eMovableInSamePlane = 1
			, eMovableRecompute = 2
		};

		struct MVGPoint2D {
			MPoint projectedPoint3D; // Position in camera coord of the projected associated point 3D
			MPoint point3D; // Position 3D
			EPointState movableState; // How the point is movable 
		};

		struct DisplayData {
			MVGCamera camera;
			MPointArray buildPoints2D; // Temporary points in Camera before having 3D information
			std::map<std::string, std::vector<MVGPoint2D> > allPoints2D; // Map mesh to MVGPoints2D
		};

	public: 
		MVGManipulatorUtil(MVGContext*);
	
	public:
		
		// getters & setters
		IntersectionState& intersectionState() { return _intersectionState; }		
		IntersectionData& intersectionData() { return _intersectionData; }
		MPointArray& previewFace3D() { return _previewFace3D; }
		
<<<<<<< HEAD
		// intersections
=======
		// Intersections
>>>>>>> d772c708
		bool intersectPoint(M3dView& view, DisplayData* displayData, const short&x, const short& y);
		bool intersectEdge(M3dView& view, DisplayData* displayData, const short&x, const short& y);
		void updateIntersectionState(M3dView& view, DisplayData* data, double mousex, double mousey);
        bool computeEdgeIntersectionData(M3dView& view, DisplayData* data, const MPoint& mousePointInCameraCoord);
		
		// draw
		void drawPreview3D();
		
<<<<<<< HEAD
		// commands
		bool addCreateFaceCommand(MDagPath& meshPath, const MPointArray& facePoints3D);
		bool addUpdateFaceCommand(MDagPath& meshPath, const MPointArray& newFacePoints3D, const MIntArray& verticesIndexes);
		
		// cache
		MStatus rebuildAllMeshesCacheFromMaya(); // Temporary
		MStatus rebuildMeshCacheFromMaya(MDagPath& meshPath); // Temporary
		void reset();
		void rebuild();
		DisplayData* getDisplayData(M3dView& view);
		DisplayData* getComplementaryDisplayData(M3dView& view);
		
	private:

	private:
		MVGContext* _context;
=======
	private:
>>>>>>> d772c708
		IntersectionState _intersectionState;
		IntersectionData _intersectionData;		
		MPointArray _previewFace3D;
		std::map<std::string, DisplayData> _cacheCameraToDisplayData;	
		std::map<std::string, MPointArray> _cacheMeshToPointArray; // Map from meshName to mesh points (Temporary)
		std::map<std::string, std::vector<EPointState> > _cacheMeshToMovablePoint; // Map from meshName to numConnectedFace by point (Temporary)
		std::map<std::string, std::vector<MIntArray> > _cacheMeshToEdgeArray; // Map from meshName to edge points ID (Temporary)
};

} // mayaMVG<|MERGE_RESOLUTION|>--- conflicted
+++ resolved
@@ -8,6 +8,8 @@
 namespace mayaMVG {
 
 #define POINT_RADIUS 10
+
+class MVGContext; // forward declaration
 
 class MVGManipulatorUtil {
 
@@ -50,17 +52,12 @@
 		MVGManipulatorUtil(MVGContext*);
 	
 	public:
-		
 		// getters & setters
 		IntersectionState& intersectionState() { return _intersectionState; }		
 		IntersectionData& intersectionData() { return _intersectionData; }
 		MPointArray& previewFace3D() { return _previewFace3D; }
 		
-<<<<<<< HEAD
 		// intersections
-=======
-		// Intersections
->>>>>>> d772c708
 		bool intersectPoint(M3dView& view, DisplayData* displayData, const short&x, const short& y);
 		bool intersectEdge(M3dView& view, DisplayData* displayData, const short&x, const short& y);
 		void updateIntersectionState(M3dView& view, DisplayData* data, double mousex, double mousey);
@@ -69,26 +66,19 @@
 		// draw
 		void drawPreview3D();
 		
-<<<<<<< HEAD
 		// commands
-		bool addCreateFaceCommand(MDagPath& meshPath, const MPointArray& facePoints3D);
-		bool addUpdateFaceCommand(MDagPath& meshPath, const MPointArray& newFacePoints3D, const MIntArray& verticesIndexes);
+		bool addCreateFaceCommand(const MDagPath& meshPath, const MPointArray& facePoints3D) const;
+		bool addUpdateFaceCommand(const MDagPath& meshPath, const MPointArray& newFacePoints3D, const MIntArray& verticesIndexes) const;
 		
 		// cache
 		MStatus rebuildAllMeshesCacheFromMaya(); // Temporary
 		MStatus rebuildMeshCacheFromMaya(MDagPath& meshPath); // Temporary
-		void reset();
 		void rebuild();
 		DisplayData* getDisplayData(M3dView& view);
 		DisplayData* getComplementaryDisplayData(M3dView& view);
-		
-	private:
 
 	private:
 		MVGContext* _context;
-=======
-	private:
->>>>>>> d772c708
 		IntersectionState _intersectionState;
 		IntersectionData _intersectionData;		
 		MPointArray _previewFace3D;
