--- conflicted
+++ resolved
@@ -180,14 +180,10 @@
 			return true;
 		}
 	}
-<<<<<<< HEAD
 	else if(e->type() == QEvent::Leave) {
 		// Reset camera path which is only set in QEvent::Enter (event not detected for QML view)
 		_eventData.cameraPath = MDagPath();
 	}
-=======
-
->>>>>>> 1bc3c594
 	// mouse enters widget's boundaries
 	else if (e->type() == QEvent::Enter) {
 		// check if we are entering an MVG panel
