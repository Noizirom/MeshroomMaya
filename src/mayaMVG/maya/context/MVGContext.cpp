#include "mayaMVG/maya/context/MVGContext.h"
#include "mayaMVG/maya/context/MVGCreateManipulator.h"
#include "mayaMVG/maya/context/MVGMoveManipulator.h"
#include "mayaMVG/maya/cmd/MVGEditCmd.h"
#include "mayaMVG/maya/MVGMayaUtil.h"
#include "mayaMVG/core/MVGLog.h"
#include "mayaMVG/qt/MVGEventFilter.h"
#include "mayaMVG/qt/MVGQt.h"
#include <maya/MQtUtil.h>

using namespace mayaMVG;

MVGContext::MVGContext() 
	: _filter((QObject*)MVGMayaUtil::getMVGWindow(), this)
	, _filterLV((QObject*)MVGMayaUtil::getMVGViewportLayout("mvgLPanel"), this)
	, _filterRV((QObject*)MVGMayaUtil::getMVGViewportLayout("mvgRPanel"), this)
	, _editMode(eModeMove)
	, _manipUtil(this)
{
	setTitleString("MVG tool");
}

void MVGContext::toolOnSetup(MEvent& event)
{
	updateManipulators();
}

void MVGContext::toolOffCleanup()
{
	deleteManipulators();
	MPxContext::toolOffCleanup();
}

void MVGContext::getClassName(MString & name) const
{
	name.set("mayaMVGTool");
}

void MVGContext::updateManipulators()
{
    MString currentContext;
    MVGMayaUtil::getCurrentContext(currentContext);
    if(currentContext != "mayaMVGTool1")
        return;
	// delete all manipulators
	deleteManipulators();
	// then add a new one, depending on edit mode
	MStatus status;
	MObject manipObject;
	switch(_editMode) {
		case eModeCreate: {
			MVGCreateManipulator* manip = static_cast<MVGCreateManipulator*>(
				MPxManipulatorNode::newManipulator("MVGCreateManipulator", manipObject, &status));
			if(!status || !manip)
				return;
			manip->setManipUtil(&_manipUtil);
			break;
		}
		case eModeMove: {
			MVGMoveManipulator* manip = static_cast<MVGMoveManipulator*>(
				MPxManipulatorNode::newManipulator("MVGMoveManipulator", manipObject, &status));
			if(!status || !manip)
				return;
			manip->setManipUtil(&_manipUtil);
			break;
		}
		default:
			return;
	}
	if(status)
		addManipulator(manipObject);
}

bool MVGContext::eventFilter(QObject *obj, QEvent *e)
{
	// key pressed
	if(e->type() == QEvent::KeyPress) {
		QKeyEvent* keyevent = static_cast<QKeyEvent*>(e);
		if(keyevent->isAutoRepeat())
			return false;
		switch(keyevent->key()) {
			case Qt::Key_F:
            {
                M3dView view = M3dView::active3dView();
                MDagPath cameraDPath;
                view.getCamera(cameraDPath);
                MVGCamera camera(cameraDPath);
                camera.resetZoomAndPan();
				break;
            }
			case Qt::Key_C:
				_editMode = eModeCreate;
				updateManipulators();
				break;
			case Qt::Key_Control:
			case Qt::Key_Shift:
			case Qt::Key_Escape:
<<<<<<< HEAD
				updateManipulators();
=======
			{
				M3dView view = M3dView::active3dView();
				DisplayData* data = MVGProjectWrapper::instance().getCachedDisplayData(view);
				data->buildPoints2D.clear();
                updateManipulators();
				view.refresh(true, true);
>>>>>>> d772c708
				break;
			// case Qt::Key_Control:
			// case Qt::Key_Shift:
			// {
			// 	M3dView view = M3dView::active3dView();
			// 	view.refresh(true, true);
			// 	break;
			// }
			// case Qt::Key_Escape:
			// {
			// 	M3dView view = M3dView::active3dView();
			// 	MVGManipulatorUtil::DisplayData* data = _manipUtil.getCachedDisplayData(view);
			// 	data->buildPoints2D.clear();
			// 	view.refresh(true, true);
			// 	break;
			// }
			default:
				return false;
		}
	}
	// key released
	else if(e->type() == QEvent::KeyRelease) {
		QKeyEvent * keyevent = static_cast<QKeyEvent*>(e);
		if(keyevent->isAutoRepeat())
		 	return false;
		switch(keyevent->key()) {
			case Qt::Key_C:
				_editMode = eModeMove;
				updateManipulators();
				break;
			case Qt::Key_Control:
			case Qt::Key_Shift:
			case Qt::Key_Escape:
				updateManipulators();
				break;
			// case Qt::Key_C:
			// {
			// 	_editMode = eModeMove;
			// 	M3dView view = M3dView::active3dView();
			// 	MVGManipulatorUtil::DisplayData* data = _manipUtil.getCachedDisplayData(view);
			// 	data->buildPoints2D.clear();
			// 	updateManipulators();
			// 	break;
			// }
			// case Qt::Key_Control:
			// case Qt::Key_Shift:
			// {
			// 	M3dView view = M3dView::active3dView();
			// 	view.refresh(true, true);
			// 	break;
			// }
			default:
				return false;
		}
	}
	// mouse button pressed
	else if (e->type() == QEvent::MouseButtonPress) {
		QMouseEvent * mouseevent = static_cast<QMouseEvent*>(e);
		// middle button: initialize camera pan
		if((mouseevent->button() & Qt::MidButton)) {
			if(!_eventData.cameraPath.isValid())
				return false;
            MVGCamera camera(_eventData.cameraPath);
			_eventData.onPressMousePos = mouseevent->pos();
			_eventData.onPressCameraHPan = camera.getHorizontalPan();
			_eventData.onPressCameraVPan = camera.getVerticalPan();
			_eventData.isDragging = true;
		}
	}
	// mouse button moved
	else if(e->type() == QEvent::MouseMove) {
		if(!_eventData.cameraPath.isValid())
			return false;
		if(!_eventData.isDragging)
			return false;
        MVGCamera camera(_eventData.cameraPath);
		// compute pan offset
		QMouseEvent* mouseevent = static_cast<QMouseEvent*>(e);
		QPointF offset_screen = _eventData.onPressMousePos - mouseevent->posF();
		const double viewport_width = qobject_cast<QWidget*>(obj)->width();
        QPointF offset = (offset_screen / viewport_width) * camera.getHorizontalFilmAperture() * camera.getZoom();
        camera.setPan(_eventData.onPressCameraHPan + offset.x(), _eventData.onPressCameraVPan - offset.y());
	}
	// mouse button released
	else if(e->type() == QEvent::MouseButtonRelease) {
		_eventData.isDragging = false;
	}
	// mouse wheel rolled
	else if (e->type() == QEvent::Wheel) {
		if(!_eventData.cameraPath.isValid())
			return false;
		// compute & set zoom value
		QMouseEvent* mouseevent = static_cast<QMouseEvent*>(e);
		QWheelEvent* wheelevent = static_cast<QWheelEvent*>(e);
		MVGCamera camera(_eventData.cameraPath);
		QWidget* widget = qobject_cast<QWidget*>(obj);
		const double viewportWidth = widget->width();
		const double viewportHeight = widget->height();
		static const double wheelStep = 1.15;
		const double previousZoom = camera.getZoom();
		double newZoom = wheelevent->delta() > 0 ? previousZoom / wheelStep : previousZoom * wheelStep;
		camera.setZoom(std::max(newZoom, 0.0001));
		const double scaleRatio = newZoom / previousZoom;
		// compute & set pan offset
		QPointF center_ratio(0.5, 0.5 * viewportHeight / viewportWidth);
		QPointF mouse_ratio_center = (center_ratio - (mouseevent->posF() / viewportWidth));
		QPointF mouse_maya_center = mouse_ratio_center * camera.getHorizontalFilmAperture() * previousZoom;
		QPointF mouseAfterZoo_maya_center = mouse_maya_center * scaleRatio;
		QPointF offset = mouse_maya_center - mouseAfterZoo_maya_center;
        camera.setPan(camera.getHorizontalPan() - offset.x(), camera.getVerticalPan() + offset.y());
	}
	// mouse enters widget's boundaries
	else if (e->type() == QEvent::Enter) {
<<<<<<< HEAD
		// // Check if we are entering the MVGWindow
		// QVariant window = obj->property("mvg_window");
		// if(window.type() != QVariant::Invalid)
		// {
		// 	_manipUtil.rebuildAllMeshesCacheFromMaya();
		// 	_manipUtil.rebuildCacheFromMaya();
		// 	return false;
		// }
=======
		// Check if we are entering the MVGWindow
		QVariant window = obj->property("mvg_window");
		if(window.type() != QVariant::Invalid)
		{
            MDagPath path;
            if(!MVGMayaUtil::getDagPathByName(MVGProject::_PROJECT.c_str(), path))
                return false;
			MVGProjectWrapper::instance().rebuildAllMeshesCacheFromMaya();
			MVGProjectWrapper::instance().rebuildCacheFromMaya();
			return false;
		}
>>>>>>> d772c708
		// check if we are entering an MVG panel
		QVariant panelName = obj->property("mvg_panel");
		if(panelName.type()== QVariant::Invalid)
			return false;
		// find & register the associated camera path
		MVGMayaUtil::getCameraInView(_eventData.cameraPath, MQtUtil::toMString(panelName.toString()));
		if(!_eventData.cameraPath.isValid())
			return false;
		// automagically set focus on this MVG panel
		MVGMayaUtil::setFocusOnView(MQtUtil::toMString(panelName.toString()));
	} 
	return false;
}

MVGEditCmd* MVGContext::newCmd() 
{
	return (MVGEditCmd *)newToolCommand();
}<|MERGE_RESOLUTION|>--- conflicted
+++ resolved
@@ -95,32 +95,8 @@
 			case Qt::Key_Control:
 			case Qt::Key_Shift:
 			case Qt::Key_Escape:
-<<<<<<< HEAD
-				updateManipulators();
-=======
-			{
-				M3dView view = M3dView::active3dView();
-				DisplayData* data = MVGProjectWrapper::instance().getCachedDisplayData(view);
-				data->buildPoints2D.clear();
-                updateManipulators();
-				view.refresh(true, true);
->>>>>>> d772c708
-				break;
-			// case Qt::Key_Control:
-			// case Qt::Key_Shift:
-			// {
-			// 	M3dView view = M3dView::active3dView();
-			// 	view.refresh(true, true);
-			// 	break;
-			// }
-			// case Qt::Key_Escape:
-			// {
-			// 	M3dView view = M3dView::active3dView();
-			// 	MVGManipulatorUtil::DisplayData* data = _manipUtil.getCachedDisplayData(view);
-			// 	data->buildPoints2D.clear();
-			// 	view.refresh(true, true);
-			// 	break;
-			// }
+				updateManipulators();
+				break;
 			default:
 				return false;
 		}
@@ -140,22 +116,6 @@
 			case Qt::Key_Escape:
 				updateManipulators();
 				break;
-			// case Qt::Key_C:
-			// {
-			// 	_editMode = eModeMove;
-			// 	M3dView view = M3dView::active3dView();
-			// 	MVGManipulatorUtil::DisplayData* data = _manipUtil.getCachedDisplayData(view);
-			// 	data->buildPoints2D.clear();
-			// 	updateManipulators();
-			// 	break;
-			// }
-			// case Qt::Key_Control:
-			// case Qt::Key_Shift:
-			// {
-			// 	M3dView view = M3dView::active3dView();
-			// 	view.refresh(true, true);
-			// 	break;
-			// }
 			default:
 				return false;
 		}
@@ -218,28 +178,17 @@
 	}
 	// mouse enters widget's boundaries
 	else if (e->type() == QEvent::Enter) {
-<<<<<<< HEAD
 		// // Check if we are entering the MVGWindow
 		// QVariant window = obj->property("mvg_window");
 		// if(window.type() != QVariant::Invalid)
 		// {
-		// 	_manipUtil.rebuildAllMeshesCacheFromMaya();
-		// 	_manipUtil.rebuildCacheFromMaya();
+			// MDagPath path;
+			// if(!MVGMayaUtil::getDagPathByName(MVGProject::_PROJECT.c_str(), path))
+			// 	return false;
+		// 	MVGProjectWrapper::instance().rebuildAllMeshesCacheFromMaya();
+		// 	MVGProjectWrapper::instance().rebuildCacheFromMaya();
 		// 	return false;
 		// }
-=======
-		// Check if we are entering the MVGWindow
-		QVariant window = obj->property("mvg_window");
-		if(window.type() != QVariant::Invalid)
-		{
-            MDagPath path;
-            if(!MVGMayaUtil::getDagPathByName(MVGProject::_PROJECT.c_str(), path))
-                return false;
-			MVGProjectWrapper::instance().rebuildAllMeshesCacheFromMaya();
-			MVGProjectWrapper::instance().rebuildCacheFromMaya();
-			return false;
-		}
->>>>>>> d772c708
 		// check if we are entering an MVG panel
 		QVariant panelName = obj->property("mvg_panel");
 		if(panelName.type()== QVariant::Invalid)
