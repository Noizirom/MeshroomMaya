--- conflicted
+++ resolved
@@ -162,19 +162,12 @@
             onPressIntersectedWSPoints.append(_onPressIntersectedComponent.vertex->worldPosition);
             break;
         case MFn::kMeshEdgeComponent:
-<<<<<<< HEAD
-            getIntermediateCSEdgePoints(view, _onPressIntersectedComponent.edge, _onPressCSPosition,
+            getIntermediateCSEdgePoints(view, _onPressIntersectedComponent.edge, _onPressCSPoint,
                                         intermediateIntersectedCSPoints);
             onPressIntersectedWSPoints.append(
                 _onPressIntersectedComponent.edge->vertex1->worldPosition);
             onPressIntersectedWSPoints.append(
                 _onPressIntersectedComponent.edge->vertex2->worldPosition);
-=======
-            getIntermediateCSEdgePoints(view, _onPressIntersectedComponent.edge, _onPressCSPoint,
-                                        intermediateCSPoints);
-            onPressWSPoints.append(_onPressIntersectedComponent.edge->vertex1->worldPosition);
-            onPressWSPoints.append(_onPressIntersectedComponent.edge->vertex2->worldPosition);
->>>>>>> fd30cd6d
             break;
         default:
             break;
@@ -213,21 +206,15 @@
         if(!_doDrag)
         {
             MPointArray intersectedVSPoints;
-            getIntersectedPositions(view, intersectedVSPoints, MVGManipulator::kView);
+            getIntersectedPoints(view, intersectedVSPoints, MVGManipulator::kView);
             MVGManipulator::drawIntersection2D(intersectedVSPoints, intersectedComponentType);
         }
         // draw triangulation
         if(_mode == kNViewTriangulation)
         {
-<<<<<<< HEAD
             MPointArray triangulatedWSPoints = onPressIntersectedWSPoints;
-            if(_finalWSPositions.length() > 0)
-                triangulatedWSPoints = _finalWSPositions;
-=======
-            MPointArray triangulatedWSPoints = onPressWSPoints;
             if(_finalWSPoints.length() > 0)
                 triangulatedWSPoints = _finalWSPoints;
->>>>>>> fd30cd6d
             MVGDrawUtil::drawTriangulatedPoints(
                 view, triangulatedWSPoints,
                 MVGGeometryUtil::cameraToViewSpace(view, intermediateIntersectedCSPoints));
@@ -395,12 +382,8 @@
 void MVGMoveManipulator::computeFinalWSPositions(M3dView& view)
 {
     // clear last computed positions
-<<<<<<< HEAD
-    _finalWSPositions.clear();
+    _finalWSPoints.clear();
     _intermediateVSPoints.clear();
-=======
-    _finalWSPoints.clear();
->>>>>>> fd30cd6d
 
     // TODO in case we are intersecting a component of the same type, return this component
     // positions
