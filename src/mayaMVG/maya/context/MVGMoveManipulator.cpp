#include "mayaMVG/maya/context/MVGMoveManipulator.h"
#include "mayaMVG/maya/context/MVGContext.h"
#include "mayaMVG/maya/context/MVGDrawUtil.h"
#include "mayaMVG/maya/cmd/MVGEditCmd.h"
#include "mayaMVG/maya/MVGMayaUtil.h"
#include "mayaMVG/core/MVGGeometryUtil.h"
#include "mayaMVG/core/MVGMesh.h"
#include "mayaMVG/qt/MVGUserLog.h"
// #include "openMVG/multiview/triangulation.hpp"

using namespace mayaMVG;

MTypeId MVGMoveManipulator::_id(0x99222); // FIXME /!\

MVGMoveManipulator::MVGMoveManipulator()
    : _moveState(eMoveNone)
    , _moveInPlaneColor(0.f, 0.f, 1.f)      // Blue
    , _moveRecomputeColor(0.f, 1.f, 1.f)    // Cyan
    , _triangulateColor(0.9f, 0.5f, 0.4f)   // Orange
    , _faceColor(1.f, 1.f, 1.f)             // White
    , _noMoveColor(1.f, 0.f, 0.f)           // Red
    , _cursorColor(0.f, 0.f, 0.f)           // Black
    , _manipUtil(NULL)

{
}

MVGMoveManipulator::~MVGMoveManipulator()
{
}

void * MVGMoveManipulator::creator()
{
	return new MVGMoveManipulator();
}

MStatus MVGMoveManipulator::initialize()
{
	return MS::kSuccess;
}

void MVGMoveManipulator::postConstructor()
{
	registerForMouseMove();
}

void MVGMoveManipulator::draw(M3dView & view, const MDagPath & path,
                               M3dView::DisplayStyle style, M3dView::DisplayStatus dispStatus)
{
	view.beginGL();

    // CLEAN the input maya OpenGL State
    glDisable(GL_POLYGON_STIPPLE);
    glDisable(GL_LINE_STIPPLE);
    // Enable Alpha
    glEnable(GL_BLEND);
    glBlendFunc(GL_SRC_ALPHA,GL_ONE_MINUS_SRC_ALPHA);

	// enable GL picking, this will call manipulator::doPress/doRelease 
	MGLuint glPickableItem;
	glFirstHandle(glPickableItem);
	colorAndName(view, glPickableItem, true, mainColor());
		
	// 3D drawing
	_manipUtil->drawPreview3D();
	
	// starts 2D drawing 
	MVGDrawUtil::begin2DDrawing(view);
    MPoint center(0, 0);
    MVGDrawUtil::drawCircle2D(center, _cursorColor, 1, 5); // needed - FIXME

	// retrieve display data
	MVGManipulatorUtil::DisplayData* data = NULL;
	if(_manipUtil)
		data = _manipUtil->getDisplayData(view);
	// stop drawing in case of no data or not the active view
	if(!data || !MVGMayaUtil::isActiveView(view) || !MVGMayaUtil::isMVGView(view)) {
		MVGDrawUtil::end2DDrawing();
		view.endGL();
		return;
	}
	
	// update mouse coordinates & get it in camera space
	short mousex, mousey;
	MPoint mousePoint = updateMouse(view, mousex, mousey);

	// draw 
	drawCursor(mousex, mousey);
	drawIntersections(view);
<<<<<<< HEAD
    Qt::KeyboardModifiers modifiers = QApplication::keyboardModifiers();
    if(!(modifiers & Qt::ControlModifier) && !(modifiers & Qt::ShiftModifier)) {
        drawTriangulation(view, data, mousex, mousey);
    }
=======
//    Qt::KeyboardModifiers modifiers = QApplication::keyboardModifiers();
//    if(modifiers & Qt::NoModifier) {
//        switch(_moveState) {
//            case eMoveNone:
//                break;
//            case eMovePoint: {
//                MPoint& point3D = data->allPoints2D[_manipUtil->intersectionData().meshName].at(_manipUtil->intersectionData().pointIndex).point3D;
//                MPoint viewPoint = MVGGeometryUtil::worldToView(view, point3D);
//                MPoint mouseView(mousex, mousey);
//                MVGDrawUtil::drawLine2D(viewPoint, mouseView, _triangulateColor, 1.5f, 1.f, true);
//                break;
//            }
//            case eMoveEdge: {
//                MPoint viewPoint1;
//                MPoint viewPoint2;
//                MPoint P1 = mousePoint + _manipUtil->intersectionData().edgeRatio * _manipUtil->intersectionData().edgeHeight2D;
//                MPoint P0 = mousePoint  - (1 - _manipUtil->intersectionData().edgeRatio) * _manipUtil->intersectionData().edgeHeight2D;
//                MVGGeometryUtil::cameraToView(view, P1, viewPoint1);
//                MVGGeometryUtil::cameraToView(view, P0, viewPoint2);
//                MVGDrawUtil::drawLine2D(viewPoint1, viewPoint2, _triangulateColor);
//                break;
//            }
//        }
//    }
>>>>>>> 43f9c228
	MVGDrawUtil::end2DDrawing();
    glDisable(GL_BLEND);
	view.endGL();
}

MStatus MVGMoveManipulator::doPress(M3dView& view)
{
	Qt::MouseButtons mouseButtons = QApplication::mouseButtons();
	if(!(mouseButtons & Qt::LeftButton))
		return MS::kFailure;

	MVGManipulatorUtil::DisplayData* data = NULL;
	if(_manipUtil)
		data = _manipUtil->getDisplayData(view);
	if(!data)
		return MS::kFailure;
    
	short mousex, mousey;
	MPoint mousePoint = updateMouse(view, mousex, mousey);
	MVGManipulatorUtil::IntersectionData& intersectionData = _manipUtil->intersectionData();	
	_manipUtil->updateIntersectionState(view, data, mousex, mousey);
    
    Qt::KeyboardModifiers modifiers = QApplication::keyboardModifiers();
	switch(_manipUtil->intersectionState())
	{
		case MVGManipulatorUtil::eIntersectionNone:
			break;
		case MVGManipulatorUtil::eIntersectionPoint:
		{	
			if((modifiers & Qt::ShiftModifier) || (modifiers & Qt::ControlModifier))
			{
                // Update face informations
                MVGMesh mesh(intersectionData.meshName);
                intersectionData.facePointIndexes.clear();
                MIntArray connectedFaceIndex = mesh.getConnectedFacesToVertex(intersectionData.pointIndex);
                if(connectedFaceIndex.length() > 0)
                    intersectionData.facePointIndexes = mesh.getFaceVertices(connectedFaceIndex[0]);						
			}
			_moveState = eMovePoint;
			break;
		}
        case MVGManipulatorUtil::eIntersectionEdge:			
            if(_manipUtil->computeEdgeIntersectionData(view, data, mousePoint))
                _moveState = eMoveEdge;
            break;
	}
	
	return MPxManipulatorNode::doPress(view);
}

MStatus MVGMoveManipulator::doRelease(M3dView& view)
{	
	MVGManipulatorUtil::DisplayData* data = NULL;
	if(_manipUtil)
		data = _manipUtil->getDisplayData(view);
	if(!data)
		return MS::kFailure;
	
	short mousex, mousey;
	MPoint mousePoint = updateMouse(view, mousex, mousey);
	
	MVGManipulatorUtil::IntersectionData& intersectionData = _manipUtil->intersectionData();
    Qt::KeyboardModifiers modifiers = QApplication::keyboardModifiers();
	switch(_moveState) {
		case eMoveNone:
			break;
		case eMovePoint:
		{
			if((modifiers & Qt::ShiftModifier) || (modifiers & Qt::ControlModifier))
			{           
                if(_manipUtil->previewFace3D().length() == 0)
                    break;
                MDagPath meshPath;
                MVGMayaUtil::getDagPathByName(intersectionData.meshName.c_str(), meshPath);
                _manipUtil->addUpdateFaceCommand(meshPath, _manipUtil->previewFace3D(), intersectionData.facePointIndexes);
                _manipUtil->previewFace3D().clear();
                intersectionData.facePointIndexes.clear();
            }
            else {
                MPoint triangulatedPoint;
                if(!triangulate(view, intersectionData, mousePoint, triangulatedPoint))
                    break;
                MDagPath meshPath;
                MVGMayaUtil::getDagPathByName(intersectionData.meshName.c_str(), meshPath);
                MPointArray newPoints;
                newPoints.append(triangulatedPoint);
                MIntArray indexes;
                indexes.append(intersectionData.pointIndex);
                _manipUtil->addUpdateFaceCommand(meshPath, newPoints, indexes);
                intersectionData.facePointIndexes.clear();
            }
			break;
		}		
		case eMoveEdge: 
		{
            if((modifiers & Qt::ShiftModifier) || (modifiers & Qt::ControlModifier))
			{ 
                if(_manipUtil->previewFace3D().length() == 0)
                    break;

                MDagPath meshPath;
                MVGMayaUtil::getDagPathByName(intersectionData.meshName.c_str(), meshPath);

                MPointArray edgePoints;
                edgePoints.append(_manipUtil->previewFace3D()[2]);
                edgePoints.append(_manipUtil->previewFace3D()[3]);
                _manipUtil->addUpdateFaceCommand(meshPath, edgePoints, intersectionData.edgePointIndexes);
                _manipUtil->previewFace3D().clear();
                intersectionData.facePointIndexes.clear();
            }
			else {
                MPointArray triangulatedPoints;
                triangulateEdge(view, intersectionData, mousePoint, triangulatedPoints);
                MDagPath meshPath;
                MVGMayaUtil::getDagPathByName(intersectionData.meshName.c_str(), meshPath);
                _manipUtil->addUpdateFaceCommand(meshPath, triangulatedPoints, intersectionData.edgePointIndexes);
                intersectionData.facePointIndexes.clear();
            }
			break;
		}
	}

	_moveState = eMoveNone;
	return MPxManipulatorNode::doRelease(view);
}

MStatus MVGMoveManipulator::doMove(M3dView& view, bool& refresh)
{	
	refresh = true;
	
	MVGManipulatorUtil::DisplayData* data = NULL;
	if(_manipUtil)
		data = _manipUtil->getDisplayData(view);
	if(!data)
		return MS::kFailure;

	short mousex, mousey;
	mousePosition(mousex, mousey);

	if(data->allPoints2D.size() > 0)
		_manipUtil->updateIntersectionState(view, data, mousex, mousey);
	return MPxManipulatorNode::doMove(view, refresh);
}

MStatus MVGMoveManipulator::doDrag(M3dView& view)
{		
	MVGManipulatorUtil::DisplayData* data = NULL;
	if(_manipUtil)
		data = _manipUtil->getDisplayData(view);
	if(!data)
		return MS::kFailure;
	
	short mousex, mousey;
	MPoint mousePoint = updateMouse(view, mousex, mousey);
	
	MVGManipulatorUtil::IntersectionData& intersectionData = _manipUtil->intersectionData();
	std::vector<MVGManipulatorUtil::MVGPoint2D>& meshPoints = data->allPoints2D[intersectionData.meshName];
    
    Qt::KeyboardModifiers modifiers = QApplication::keyboardModifiers();
	switch(_moveState) {
		case eMoveNone:
			break;
		case eMovePoint: {
            if(modifiers & Qt::ControlModifier) {
                if(meshPoints[intersectionData.pointIndex].movableState >= MVGManipulatorUtil::eMovableInSamePlane)
                    computeTmpFaceOnMovePoint(view, data, mousePoint);
            } else if(modifiers & Qt::ShiftModifier) {
                if(meshPoints[intersectionData.pointIndex].movableState == MVGManipulatorUtil::eMovableRecompute)
                    computeTmpFaceOnMovePoint(view, data, mousePoint, true);
            } else {
                _manipUtil->previewFace3D().clear();
                _manipUtil->intersectionState() = MVGManipulatorUtil::eIntersectionNone;
            }
			break;
		}
		case eMoveEdge: {
            if(modifiers & Qt::ControlModifier) {
                if(meshPoints[intersectionData.edgePointIndexes[0]].movableState >= MVGManipulatorUtil::eMovableInSamePlane
                    && meshPoints[intersectionData.edgePointIndexes[1]].movableState >= MVGManipulatorUtil::eMovableInSamePlane)
                    computeTmpFaceOnMoveEdge(view, data, mousePoint);
            }
            else if(modifiers & Qt::ShiftModifier) {
                if(meshPoints[intersectionData.edgePointIndexes[0]].movableState >= MVGManipulatorUtil::eMovableInSamePlane
                    && meshPoints[intersectionData.edgePointIndexes[1]].movableState >= MVGManipulatorUtil::eMovableInSamePlane)
                    computeTmpFaceOnMoveEdge(view, data, mousePoint, true);
            }
            else {
                _manipUtil->previewFace3D().clear();
                _manipUtil->intersectionState() = MVGManipulatorUtil::eIntersectionNone;
            }
			break;
		}
	}
	
	return MPxManipulatorNode::doDrag(view);
}

void MVGMoveManipulator::preDrawUI(const M3dView& view)
{
}


MPoint MVGMoveManipulator::updateMouse(M3dView& view, short& mousex, short& mousey)
{
	mousePosition(mousex, mousey);
	MPoint mousePointInCameraCoord;
	MVGGeometryUtil::viewToCamera(view, mousex, mousey, mousePointInCameraCoord);
	return mousePointInCameraCoord;
}

void MVGMoveManipulator::drawCursor(const float mousex, const float mousey)
{
	MVGDrawUtil::drawArrowsCursor(mousex, mousey, _cursorColor);
    Qt::KeyboardModifiers modifiers = QApplication::keyboardModifiers();
    if(modifiers & Qt::ControlModifier)
        MVGDrawUtil::drawPlaneItem(mousex + 12, mousey + 10, _moveInPlaneColor);
    else if(modifiers & Qt::ShiftModifier)
        MVGDrawUtil::drawPointCloudItem(mousex + 10, mousey + 10, _moveRecomputeColor);
    else
        MVGDrawUtil::drawFullCross(mousex + 10, mousey + 10, 5, 1, _triangulateColor);
}
		
void MVGMoveManipulator::drawIntersections(M3dView& view)
{
	MVGManipulatorUtil::DisplayData* data = _manipUtil->getDisplayData(view);
	if(!data || data->allPoints2D.empty())
		return;

	MVGManipulatorUtil::IntersectionData& intersectionData = _manipUtil->intersectionData();
	std::vector<MVGManipulatorUtil::MVGPoint2D>& meshPoints = data->allPoints2D[intersectionData.meshName];
	
    Qt::KeyboardModifiers modifiers = QApplication::keyboardModifiers();
	switch(_manipUtil->intersectionState())
	{
		case MVGManipulatorUtil::eIntersectionPoint:
		{
			MVGManipulatorUtil::EPointState movableState = meshPoints[intersectionData.pointIndex].movableState;
            MPoint point = MVGGeometryUtil::worldToView(view, meshPoints[intersectionData.pointIndex].point3D);
            if(modifiers & Qt::ControlModifier)
            {
                if(movableState >= MVGManipulatorUtil::eMovableInSamePlane)
                    MVGDrawUtil::drawCircle2D(point, _moveInPlaneColor, POINT_RADIUS, 30);
                else
                    MVGDrawUtil::drawCircle2D(point, _noMoveColor, POINT_RADIUS, 30);
            }
            else if(modifiers & Qt::ShiftModifier)
            {
                if(movableState == MVGManipulatorUtil::eMovableRecompute)
                    MVGDrawUtil::drawCircle2D(point, _moveRecomputeColor, POINT_RADIUS, 30);
                else
                    MVGDrawUtil::drawCircle2D(point, _noMoveColor, POINT_RADIUS, 30);
            }
            else
            {
                MVGDrawUtil::drawCircle2D(point, _triangulateColor, POINT_RADIUS, 30);
            }
			break;
		}
		case MVGManipulatorUtil::eIntersectionEdge:	{
			std::vector<MVGManipulatorUtil::EPointState> movableStates;
			movableStates.push_back(meshPoints[intersectionData.edgePointIndexes[0]].movableState);
			movableStates.push_back(meshPoints[intersectionData.edgePointIndexes[1]].movableState);
            MPoint viewPoint1 = MVGGeometryUtil::worldToView(view,  meshPoints[intersectionData.edgePointIndexes[0]].point3D);
            MPoint viewPoint2 = MVGGeometryUtil::worldToView(view, meshPoints[intersectionData.edgePointIndexes[1]].point3D);

            if(modifiers & Qt::ControlModifier)
            {
                if((movableStates[0] >= MVGManipulatorUtil::eMovableInSamePlane) && (movableStates[1] >= MVGManipulatorUtil::eMovableInSamePlane))
                    MVGDrawUtil::drawLine2D(viewPoint1, viewPoint2, _moveInPlaneColor);
                else
                    MVGDrawUtil::drawLine2D(viewPoint1, viewPoint2, _noMoveColor);
            }
            else if(modifiers & Qt::ShiftModifier)
            {
                if((movableStates[0] >= MVGManipulatorUtil::eMovableInSamePlane) && (movableStates[1] >= MVGManipulatorUtil::eMovableInSamePlane))
                    MVGDrawUtil::drawLine2D(viewPoint1, viewPoint2, _moveRecomputeColor);
                else
                    MVGDrawUtil::drawLine2D(viewPoint1, viewPoint2, _noMoveColor);
            }
            else
            {
                MVGDrawUtil::drawLine2D(viewPoint1, viewPoint2, _triangulateColor);
            }
			break;
        }
	}
}

<<<<<<< HEAD
void MVGMoveManipulator::drawTriangulation(M3dView& view, MVGManipulatorUtil::DisplayData* data, const float mousex, const float mousey)
{
    switch(_moveState) {
        case eMoveNone:
            break;
        case eMovePoint: {
            MPoint& point3D = data->allPoints2D[_manipUtil->intersectionData().meshName].at(_manipUtil->intersectionData().pointIndex).point3D;
            MPoint viewPoint = MVGGeometryUtil::worldToView(view, point3D);
            MPoint mouseView(mousex, mousey);
            MVGDrawUtil::drawLine2D(viewPoint, mouseView, _triangulateColor, 1.5f, 1.f, true);
            break;
        }
        case eMoveEdge: {
            MPoint mousePoint;
            MVGGeometryUtil::viewToCamera(view, mousex, mousey, mousePoint);
            MPoint viewPoint1;
            MPoint viewPoint2;
            MPoint P1 = mousePoint + _manipUtil->intersectionData().edgeRatio * _manipUtil->intersectionData().edgeHeight2D;
            MPoint P0 = mousePoint  - (1 - _manipUtil->intersectionData().edgeRatio) * _manipUtil->intersectionData().edgeHeight2D;
            MVGGeometryUtil::cameraToView(view, P1, viewPoint1);
            MVGGeometryUtil::cameraToView(view, P0, viewPoint2);
            MVGDrawUtil::drawLine2D(viewPoint1, viewPoint2, _triangulateColor);
            break;
        }
    }
}

void MVGMoveManipulator::computeTmpFaceOnMovePoint(M3dView& view, MVGManipulatorUtil::DisplayData* data, const MPoint& mousePoint, bool recompute)
=======
void MVGMoveManipulator::computeTmpFaceOnMovePoint(M3dView& view, MVGManipulatorUtil::DisplayData* data, const MPoint& mousePoint, bool recomputePlane)
>>>>>>> 43f9c228
{
	// 
	MVGManipulatorUtil::IntersectionData& intersectionData = _manipUtil->intersectionData();
	std::vector<MVGManipulatorUtil::MVGPoint2D>& meshPoints2D = data->allPoints2D[intersectionData.meshName];
	MIntArray faceVerticesId = intersectionData.facePointIndexes;
	MPointArray& previewFace3D = _manipUtil->previewFace3D();
	
	if(recomputePlane) {
		MPointArray previewPoints2D;
		for(int i = 0; i < faceVerticesId.length(); ++i) {
			if(intersectionData.pointIndex == faceVerticesId[i])
				previewPoints2D.append(mousePoint);
			else
				previewPoints2D.append(meshPoints2D[faceVerticesId[i]].projectedPoint3D);
		}
		// Compute face		
		previewFace3D.clear();
		MVGGeometryUtil::projectFace2D(view, previewFace3D, data->camera, previewPoints2D);
	} else {
		// Fill previewFace3D
		MPointArray facePoints3D;
		for(int i = 0; i < faceVerticesId.length(); ++i)
			facePoints3D.append(meshPoints2D[faceVerticesId[i]].point3D);
		MPoint movedPoint;
		PlaneKernel::Model model;
		MVGGeometryUtil::computePlane(facePoints3D, model);
		MVGGeometryUtil::projectPointOnPlane(mousePoint, view, model, data->camera, movedPoint);
		previewFace3D.clear();
		previewFace3D.setLength(faceVerticesId.length());
		for(int i = 0; i < faceVerticesId.length(); ++i) {
			if(intersectionData.pointIndex == faceVerticesId[i])
				previewFace3D[i] = movedPoint;
			else
				previewFace3D[i] = facePoints3D[i];
		}		
	}
}


void MVGMoveManipulator::computeTmpFaceOnMoveEdge(M3dView& view, MVGManipulatorUtil::DisplayData* data, const MPoint& mousePoint, bool recompute)
{
	MVGManipulatorUtil::IntersectionData& intersectionData = _manipUtil->intersectionData();
	std::vector<MVGManipulatorUtil::MVGPoint2D>& meshPoints2D = data->allPoints2D[intersectionData.meshName];
	MPointArray& previewFace3D = _manipUtil->previewFace3D();
	MIntArray faceVerticesId = intersectionData.facePointIndexes;
	MIntArray edgeVerticesId = intersectionData.edgePointIndexes;
	MIntArray fixedVerticesId;
	for(int i = 0; i < faceVerticesId.length(); ++i) {
		int found = false;
		for(int j = 0; j < edgeVerticesId.length(); ++j) {
			if(faceVerticesId[i] == edgeVerticesId[j])
				found = true;
		}
		if(!found)
			fixedVerticesId.append(faceVerticesId[i]);
	}

	// Switch order if necessary
	if(fixedVerticesId[0] == faceVerticesId[0]
		&& fixedVerticesId[1] == faceVerticesId[faceVerticesId.length() - 1]) {
		MIntArray tmp = fixedVerticesId;
		fixedVerticesId[0] = tmp[1];
		fixedVerticesId[1] = tmp[0];
	}
		
	if(recompute) {
		MPointArray previewPoints2D;

		// First : fixed points
		previewPoints2D.append(meshPoints2D[fixedVerticesId[0]].projectedPoint3D);
		previewPoints2D.append(meshPoints2D[fixedVerticesId[1]].projectedPoint3D);

		// Then : mousePoints computed with egdeHeight and ratio							
		MPoint P3 = mousePoint + intersectionData.edgeRatio * intersectionData.edgeHeight2D;
		previewPoints2D.append(P3);
		MPoint P4 = mousePoint  - (1 - intersectionData.edgeRatio) * intersectionData.edgeHeight2D;
		previewPoints2D.append(P4);
		
		// Only set the new points to keep a connected face
		previewFace3D.clear();
		MVGGeometryUtil::projectFace2D(view, previewFace3D, data->camera, previewPoints2D, -intersectionData.edgeHeight3D);

		// Check points order	
		MVector AD =  previewFace3D[3] - previewFace3D[0];
		MVector BC =  previewFace3D[2] - previewFace3D[1];
		if(MVGGeometryUtil::edgesIntersection(previewFace3D[0], previewFace3D[1], AD, BC)) {
			MPointArray tmp = previewFace3D;
			previewFace3D[3] = tmp[2];
			previewFace3D[2] = tmp[3];
		}
	}
	else {
		// Fill previewFace3D
		MPointArray facePoints3D;
		for(int i = 0; i < faceVerticesId.length(); ++i) {
			facePoints3D.append(meshPoints2D[faceVerticesId[i]].point3D);
		}

		// Compute plane with old face points
		MPoint movedPoint;
		PlaneKernel::Model model;
		MVGGeometryUtil::computePlane(facePoints3D, model);

		previewFace3D.clear();
		previewFace3D.setLength(4);		
		previewFace3D[0] = meshPoints2D[fixedVerticesId[0]].point3D;
		previewFace3D[1] = meshPoints2D[fixedVerticesId[1]].point3D;

		// Project new points on plane			
		MPoint P3 = mousePoint + _manipUtil->intersectionData().edgeRatio * _manipUtil->intersectionData().edgeHeight2D;
		MVGGeometryUtil::projectPointOnPlane(P3, view, model, data->camera, movedPoint);
		previewFace3D[3] = movedPoint;

		// Keep 3D length
		MPoint lastPoint3D = movedPoint - _manipUtil->intersectionData().edgeHeight3D;
		MPoint lastPoint2D;
		MVGGeometryUtil::worldToCamera(view, lastPoint3D, lastPoint2D);
		MVGGeometryUtil::projectPointOnPlane(lastPoint2D, view, model, data->camera, movedPoint);
		previewFace3D[2] = movedPoint;

	}
}

bool MVGMoveManipulator::triangulate(M3dView& view, const MVGManipulatorUtil::IntersectionData& intersectionData, const MPoint& mousePointInCameraCoord, MPoint& resultPoint3D)
{
	// Points in camera coordinates
	MPointArray points2D;
	points2D.append(mousePointInCameraCoord);

	if(_manipUtil->getCacheCount() == 1) {
		USER_WARNING("Can't triangulate with the same camera")
		return false;
	}

    MDagPath cameraPath;
	view.getCamera(cameraPath);
	MVGManipulatorUtil::DisplayData* complementaryData = _manipUtil->getComplementaryDisplayData(view);
	if(!complementaryData)
		return false;

	std::vector<MVGManipulatorUtil::MVGPoint2D>& meshPoints2D = complementaryData->allPoints2D[intersectionData.meshName];
	points2D.append(meshPoints2D[intersectionData.pointIndex].projectedPoint3D);

	std::vector<MVGCamera> cameras;
	cameras.push_back(MVGCamera(cameraPath));
	cameras.push_back(complementaryData->camera);

	MVGGeometryUtil::triangulatePoint(points2D, cameras, resultPoint3D);
	return true;
}

bool MVGMoveManipulator::triangulateEdge(M3dView& view, const MVGManipulatorUtil::IntersectionData& intersectionData, const MPoint& mousePointInCameraCoord, MPointArray& resultPoint3D)
{
    // Edge points (moved)
    MPointArray array0, array1;
    MPoint P1 = mousePointInCameraCoord + intersectionData.edgeRatio * intersectionData.edgeHeight2D;
    array1.append(P1);
    MPoint P0 = mousePointInCameraCoord - (1 - intersectionData.edgeRatio) * intersectionData.edgeHeight2D;
    array0.append(P0);
    
	// std::map<std::string, MVGManipulatorUtil::DisplayData>& displayDataCache = _manipUtil->getDisplayDataCache();
 //    if(displayDataCache.size() == 1)
 //    {
 //        USER_WARNING("Can't triangulate with the same camera")
 //        return false;
 //    }

    MDagPath cameraPath;
	view.getCamera(cameraPath);
	// MVGManipulatorUtil::DisplayData* otherData;
	// for(std::map<std::string, MVGManipulatorUtil::DisplayData>::iterator it = displayDataCache.begin(); it != displayDataCache.end(); ++it)
	// {
	// 	if(it->first != cameraPath.fullPathName().asChar())
	// 		otherData = (&it->second);
	// }
	// if(!otherData)
	// 	return false;
    
    MVGManipulatorUtil::DisplayData* complementaryData = _manipUtil->getComplementaryDisplayData(view);
	if(!complementaryData)
		return false;

    // Edge points
	std::vector<MVGManipulatorUtil::MVGPoint2D>& meshPoints2D = complementaryData->allPoints2D[intersectionData.meshName];
    array0.append(meshPoints2D[intersectionData.edgePointIndexes[0]].projectedPoint3D);
    array1.append(meshPoints2D[intersectionData.edgePointIndexes[1]].projectedPoint3D);
    
	// MVGCameras
    std::vector<MVGCamera> cameras;
    cameras.push_back(MVGCamera(cameraPath));
    cameras.push_back(complementaryData->camera);
        
    MPoint result;
	MVGGeometryUtil::triangulatePoint(array0, cameras, result);
    resultPoint3D.append(result);
	MVGGeometryUtil::triangulatePoint(array1, cameras, result);
    resultPoint3D.append(result);

	return true;
}

void MVGMoveManipulator::drawUI(MHWRender::MUIDrawManager& drawManager, const MHWRender::MFrameContext&) const
{
	drawManager.beginDrawable();
	drawManager.setColor(MColor(1.0, 0.0, 0.0, 0.6));
	// TODO
	drawManager.endDrawable();
}<|MERGE_RESOLUTION|>--- conflicted
+++ resolved
@@ -87,37 +87,11 @@
 	// draw 
 	drawCursor(mousex, mousey);
 	drawIntersections(view);
-<<<<<<< HEAD
     Qt::KeyboardModifiers modifiers = QApplication::keyboardModifiers();
     if(!(modifiers & Qt::ControlModifier) && !(modifiers & Qt::ShiftModifier)) {
         drawTriangulation(view, data, mousex, mousey);
     }
-=======
-//    Qt::KeyboardModifiers modifiers = QApplication::keyboardModifiers();
-//    if(modifiers & Qt::NoModifier) {
-//        switch(_moveState) {
-//            case eMoveNone:
-//                break;
-//            case eMovePoint: {
-//                MPoint& point3D = data->allPoints2D[_manipUtil->intersectionData().meshName].at(_manipUtil->intersectionData().pointIndex).point3D;
-//                MPoint viewPoint = MVGGeometryUtil::worldToView(view, point3D);
-//                MPoint mouseView(mousex, mousey);
-//                MVGDrawUtil::drawLine2D(viewPoint, mouseView, _triangulateColor, 1.5f, 1.f, true);
-//                break;
-//            }
-//            case eMoveEdge: {
-//                MPoint viewPoint1;
-//                MPoint viewPoint2;
-//                MPoint P1 = mousePoint + _manipUtil->intersectionData().edgeRatio * _manipUtil->intersectionData().edgeHeight2D;
-//                MPoint P0 = mousePoint  - (1 - _manipUtil->intersectionData().edgeRatio) * _manipUtil->intersectionData().edgeHeight2D;
-//                MVGGeometryUtil::cameraToView(view, P1, viewPoint1);
-//                MVGGeometryUtil::cameraToView(view, P0, viewPoint2);
-//                MVGDrawUtil::drawLine2D(viewPoint1, viewPoint2, _triangulateColor);
-//                break;
-//            }
-//        }
-//    }
->>>>>>> 43f9c228
+
 	MVGDrawUtil::end2DDrawing();
     glDisable(GL_BLEND);
 	view.endGL();
@@ -406,7 +380,6 @@
 	}
 }
 
-<<<<<<< HEAD
 void MVGMoveManipulator::drawTriangulation(M3dView& view, MVGManipulatorUtil::DisplayData* data, const float mousex, const float mousey)
 {
     switch(_moveState) {
@@ -434,10 +407,7 @@
     }
 }
 
-void MVGMoveManipulator::computeTmpFaceOnMovePoint(M3dView& view, MVGManipulatorUtil::DisplayData* data, const MPoint& mousePoint, bool recompute)
-=======
 void MVGMoveManipulator::computeTmpFaceOnMovePoint(M3dView& view, MVGManipulatorUtil::DisplayData* data, const MPoint& mousePoint, bool recomputePlane)
->>>>>>> 43f9c228
 {
 	// 
 	MVGManipulatorUtil::IntersectionData& intersectionData = _manipUtil->intersectionData();
@@ -453,7 +423,7 @@
 			else
 				previewPoints2D.append(meshPoints2D[faceVerticesId[i]].projectedPoint3D);
 		}
-		// Compute face		
+		// Compute face
 		previewFace3D.clear();
 		MVGGeometryUtil::projectFace2D(view, previewFace3D, data->camera, previewPoints2D);
 	} else {
@@ -510,17 +480,17 @@
 		previewPoints2D.append(meshPoints2D[fixedVerticesId[0]].projectedPoint3D);
 		previewPoints2D.append(meshPoints2D[fixedVerticesId[1]].projectedPoint3D);
 
-		// Then : mousePoints computed with egdeHeight and ratio							
+		// Then : mousePoints computed with egdeHeight and ratio
 		MPoint P3 = mousePoint + intersectionData.edgeRatio * intersectionData.edgeHeight2D;
 		previewPoints2D.append(P3);
 		MPoint P4 = mousePoint  - (1 - intersectionData.edgeRatio) * intersectionData.edgeHeight2D;
 		previewPoints2D.append(P4);
-		
+
 		// Only set the new points to keep a connected face
 		previewFace3D.clear();
 		MVGGeometryUtil::projectFace2D(view, previewFace3D, data->camera, previewPoints2D, -intersectionData.edgeHeight3D);
 
-		// Check points order	
+		// Check points order
 		MVector AD =  previewFace3D[3] - previewFace3D[0];
 		MVector BC =  previewFace3D[2] - previewFace3D[1];
 		if(MVGGeometryUtil::edgesIntersection(previewFace3D[0], previewFace3D[1], AD, BC)) {
@@ -542,11 +512,11 @@
 		MVGGeometryUtil::computePlane(facePoints3D, model);
 
 		previewFace3D.clear();
-		previewFace3D.setLength(4);		
+		previewFace3D.setLength(4);
 		previewFace3D[0] = meshPoints2D[fixedVerticesId[0]].point3D;
 		previewFace3D[1] = meshPoints2D[fixedVerticesId[1]].point3D;
 
-		// Project new points on plane			
+		// Project new points on plane
 		MPoint P3 = mousePoint + _manipUtil->intersectionData().edgeRatio * _manipUtil->intersectionData().edgeHeight2D;
 		MVGGeometryUtil::projectPointOnPlane(P3, view, model, data->camera, movedPoint);
 		previewFace3D[3] = movedPoint;
@@ -624,7 +594,7 @@
 	std::vector<MVGManipulatorUtil::MVGPoint2D>& meshPoints2D = complementaryData->allPoints2D[intersectionData.meshName];
     array0.append(meshPoints2D[intersectionData.edgePointIndexes[0]].projectedPoint3D);
     array1.append(meshPoints2D[intersectionData.edgePointIndexes[1]].projectedPoint3D);
-    
+
 	// MVGCameras
     std::vector<MVGCamera> cameras;
     cameras.push_back(MVGCamera(cameraPath));
