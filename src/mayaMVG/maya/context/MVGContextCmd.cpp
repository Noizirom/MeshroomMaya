--- conflicted
+++ resolved
@@ -1,30 +1,24 @@
 #include "mayaMVG/maya/context/MVGContextCmd.hpp"
 #include "mayaMVG/maya/context/MVGContext.hpp"
-<<<<<<< HEAD
 #include "mayaMVG/core/MVGMesh.hpp"
-=======
 #include "mayaMVG/maya/context/MVGCreateManipulator.hpp"
 #include "mayaMVG/maya/context/MVGMoveManipulator.hpp"
 #include "mayaMVG/maya/MVGMayaUtil.hpp"
 #include "mayaMVG/core/MVGLog.hpp"
 #include <maya/MPxManipulatorNode.h>
 #include <maya/MUserEventMessage.h>
->>>>>>> 2baed0eb
 
 namespace
 { // empty namespace
 
 static const char* rebuildFlag = "-r";
 static const char* rebuildFlagLong = "-rebuild";
-<<<<<<< HEAD
 static const char* meshFlag = "-m";
 static const char* meshFlagLong = "-mesh";
-=======
 static const char* editModeFlag = "-em";
 static const char* editModeFlagLong = "-editMode";
 static const char* moveModeFlag = "-mv";
 static const char* moveModeFlagLong = "-moveMode";
->>>>>>> 2baed0eb
 
 } // empty namespace
 
@@ -149,18 +143,12 @@
     MSyntax mySyntax = syntax();
     if(MS::kSuccess != mySyntax.addFlag(rebuildFlag, rebuildFlagLong))
         return MS::kFailure;
-<<<<<<< HEAD
-    }
     if(MS::kSuccess != mySyntax.addFlag(meshFlag, meshFlagLong, MSyntax::kString))
-    {
         return MS::kFailure;
-    }
-=======
     if(MS::kSuccess != mySyntax.addFlag(editModeFlag, editModeFlagLong, MSyntax::kString))
         return MS::kFailure;
     if(MS::kSuccess != mySyntax.addFlag(moveModeFlag, moveModeFlagLong, MSyntax::kString))
         return MS::kFailure;
->>>>>>> 2baed0eb
     return MS::kSuccess;
 }
 
