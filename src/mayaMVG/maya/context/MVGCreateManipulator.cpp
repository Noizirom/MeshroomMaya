#include "mayaMVG/maya/context/MVGCreateManipulator.hpp"
#include "mayaMVG/maya/context/MVGDrawUtil.hpp"
#include "mayaMVG/maya/MVGMayaUtil.hpp"
#include "mayaMVG/core/MVGGeometryUtil.hpp"
#include "mayaMVG/core/MVGMesh.hpp"
#include "mayaMVG/core/MVGProject.hpp"
#include "mayaMVG/core/MVGPointCloud.hpp"
#include "mayaMVG/qt/MVGUserLog.hpp"
#include "mayaMVG/qt/MVGQt.hpp"
#include <maya/MArgList.h>

namespace mayaMVG
{

MTypeId MVGCreateManipulator::_id(0x99111); // FIXME
MString MVGCreateManipulator::_drawDbClassification("drawdb/geometry/createManipulator");
MString MVGCreateManipulator::_drawRegistrantID("createManipulatorNode");

void* MVGCreateManipulator::creator()
{
    return new MVGCreateManipulator();
}

MStatus MVGCreateManipulator::initialize()
{
    return MS::kSuccess;
}

void MVGCreateManipulator::postConstructor()
{
    registerForMouseMove();
}

void MVGCreateManipulator::draw(M3dView& view, const MDagPath& path, M3dView::DisplayStyle style,
                                M3dView::DisplayStatus dispStatus)
{

    if(!MVGMayaUtil::isMVGView(view))
        return;
    view.beginGL();

    // enable gl picking (this will enable the calls to doPress/doRelease)
    MGLuint glPickableItem;
    glFirstHandle(glPickableItem);
    colorAndName(view, glPickableItem, true, mainColor());
    // FIXME should not do these kind of things
    MVGDrawUtil::begin2DDrawing(view.portWidth(), view.portHeight());
    MVGDrawUtil::drawCircle2D(MPoint(0, 0), MColor(0, 0, 0), 1, 5);
    MVGDrawUtil::end2DDrawing();

    // retrieve a nice GL state
    glDisable(GL_POLYGON_STIPPLE);
    glDisable(GL_LINE_STIPPLE);
    glEnable(GL_BLEND);
    glBlendFunc(GL_SRC_ALPHA, GL_ONE_MINUS_SRC_ALPHA);

    { // 2D drawing
        MPoint mouseVSPositions = getMousePosition(view, kView);
        MVGDrawUtil::begin2DDrawing(view.portWidth(), view.portHeight());
        // draw clicked points
        MDagPath cameraPath;
        view.getCamera(cameraPath);
        MVGCamera camera(cameraPath);
        if(_cameraIDToClickedCSPoints.first == camera.getId())
        {
            MColor drawColor = MVGDrawUtil::_errorColor;
            MPointArray _clickedVSPoints =
                MVGGeometryUtil::cameraToViewSpace(view, _cameraIDToClickedCSPoints.second);
            if(_cameraIDToClickedCSPoints.first == _cache->getActiveCamera().getId())
            {
                _clickedVSPoints.append(mouseVSPositions);
                if(_finalWSPoints.length() == 4)
                    drawColor = MVGDrawUtil::_okayColor;
            }
            MVGDrawUtil::drawClickedPoints(_clickedVSPoints, drawColor);
        }
        if(!MVGMayaUtil::isActiveView(view))
        {
            MVGDrawUtil::end2DDrawing();
            glDisable(GL_BLEND);
            view.endGL();
            return;
        }
        // draw cursor
        drawCursor(mouseVSPositions, _cache);
        if(!MVGMayaUtil::isMVGView(view))
        {
            MVGDrawUtil::end2DDrawing();
            glDisable(GL_BLEND);
            view.endGL();
            return;
        }
        // draw intersection
        MPointArray intersectedVSPoints;
        getIntersectedPositions(view, intersectedVSPoints, MVGManipulator::kView);
        MVGManipulator::drawIntersection2D(intersectedVSPoints, _cache->getIntersectiontType());
        MVGDrawUtil::end2DDrawing();
    }
<<<<<<< HEAD
    // TODO : draw alpha poly
    if(_cameraIDToClickedCSPoints.second.length() == 0 && _finalWSPositions.length() > 3)
        MVGDrawUtil::drawLineLoop3D(_finalWSPositions, MVGDrawUtil::_okayColor, 3.0);
=======
    if(_cameraIDToClickedCSPoints.second.length() == 0 && _finalWSPoints.length() > 3)
        MVGDrawUtil::drawPolygon3D(_finalWSPoints, MVGDrawUtil::_okayColor);
>>>>>>> fd30cd6d

    glDisable(GL_BLEND);
    view.endGL();
}

MStatus MVGCreateManipulator::doPress(M3dView& view)
{
    if(!MVGMayaUtil::isActiveView(view) || !MVGMayaUtil::isMVGView(view))
        return MPxManipulatorNode::doPress(view);
    // use only the left mouse button
    if(!(QApplication::mouseButtons() & Qt::LeftButton))
        return MS::kFailure;

    if(_cache->getActiveCamera().getId() != _cameraIDToClickedCSPoints.first)
    {
        _cameraIDToClickedCSPoints.first = _cache->getActiveCamera().getId();
        _cameraIDToClickedCSPoints.second.clear();
    }
    if(_cache->getActiveCamera().getId() != _cameraID)
    {
        _cameraID = _cache->getActiveCamera().getId();
        _visiblePointCloudItems = _cache->getActiveCamera().getVisibleItems();
        _cache->getActiveCamera().getVisibleItems(_visiblePointCloudItems);
    }
    // set this view as the active view
    _cache->setActiveView(view);

    // TODO clear the other views?

    // check if we are intersecting w/ a mesh component
    _onPressCSPoint = getMousePosition(view);
    _cache->checkIntersection(10.0, _onPressCSPoint);
    _onPressIntersectedComponent = _cache->getIntersectedComponent();

    return MPxManipulatorNode::doPress(view);
}

MStatus MVGCreateManipulator::doRelease(M3dView& view)
{
    if(!MVGMayaUtil::isActiveView(view) || !MVGMayaUtil::isMVGView(view))
        return MPxManipulatorNode::doRelease(view);
    computeFinalWSPositions(view);

    // we are intersecting w/ a mesh component: retrieve the component properties and add its
    // coordinates to the clicked CS points array
    if(_onPressIntersectedComponent.type == MFn::kInvalid)
        _cameraIDToClickedCSPoints.second.append(getMousePosition(view));
    else
        getIntersectedPositions(view, _cameraIDToClickedCSPoints.second);

    // FIXME remove potential extra points

<<<<<<< HEAD
    // If we did not found a plane, remove last clicked point
    if(_finalWSPositions.length() < 4)
    {
        if(_cameraIDToClickedCSPoints.second.length() == 4)
            _cameraIDToClickedCSPoints.second.remove(_cameraIDToClickedCSPoints.second.length() -
                                                     1);
=======
    if(_finalWSPoints.length() < 4)
>>>>>>> fd30cd6d
        return MPxManipulatorNode::doRelease(view);
    }

    // FIXME ensure the polygon is convex

    // perform edit command : create face
    MVGEditCmd* cmd = newEditCmd();
    if(!cmd)
        return MS::kFailure;

    if(_onPressIntersectedComponent.type == MFn::kInvalid)
        cmd->create(MDagPath(), _finalWSPoints, _cameraIDToClickedCSPoints.second,
                    _cache->getActiveCamera().getId());
    else
    {
        MPointArray edgeCSPositions;
        edgeCSPositions.append(MVGGeometryUtil::worldToCameraSpace(view, _finalWSPoints[2]));
        edgeCSPositions.append(MVGGeometryUtil::worldToCameraSpace(view, _finalWSPoints[3]));
        cmd->create(_onPressIntersectedComponent.meshPath, _finalWSPoints, edgeCSPositions,
                    _cache->getActiveCamera().getId());
    }
    MArgList args;
    if(cmd->doIt(args))
    {
        cmd->finalize();
        // FIXME should only rebuild the cache corresponding to this mesh
        _onPressIntersectedComponent = MVGManipulatorCache::IntersectedComponent();
        _cache->rebuildMeshesCache();
    }

    _cameraIDToClickedCSPoints.second.clear();
    _finalWSPoints.clear();
    return MPxManipulatorNode::doRelease(view);
}

MStatus MVGCreateManipulator::doMove(M3dView& view, bool& refresh)
{
    _cache->checkIntersection(10.0, getMousePosition(view));
    computeFinalWSPositions(view);
    return MPxManipulatorNode::doMove(view, refresh);
}

MStatus MVGCreateManipulator::doDrag(M3dView& view)
{
    // TODO : snap w/ current intersection
    _cache->checkIntersection(10.0, getMousePosition(view));
    computeFinalWSPositions(view);
    return MPxManipulatorNode::doDrag(view);
}

MPointArray MVGCreateManipulator::getClickedVSPoints() const
{
    return MVGGeometryUtil::cameraToViewSpace(_cache->getActiveView(),
                                              _cameraIDToClickedCSPoints.second);
}

void MVGCreateManipulator::computeFinalWSPositions(M3dView& view)
{
    _finalWSPoints.clear();

    // create polygon
    if(_cameraIDToClickedCSPoints.second.length() > 2)
    {
        // add mouse point to the clicked points
        MPointArray previewCSPoints = _cameraIDToClickedCSPoints.second;
        previewCSPoints.append(getMousePosition(view));
        // project clicked points on point cloud
        MVGPointCloud cloud(MVGProject::_CLOUD);
        cloud.projectPoints(view, _visiblePointCloudItems, previewCSPoints, _finalWSPoints);
        return;
    }
    if(_cameraIDToClickedCSPoints.second.length() > 0)
        return;

    // extrude edge
    if(_onPressIntersectedComponent.type == MFn::kMeshEdgeComponent)
    {
        // Snap to intersected edge
        const MVGManipulatorCache::IntersectedComponent& intersectedComponent =
            _cache->getIntersectedComponent();
        if(intersectedComponent.type == _onPressIntersectedComponent.type)
        {
            _finalWSPoints.append(_onPressIntersectedComponent.edge->vertex2->worldPosition);
            _finalWSPoints.append(_onPressIntersectedComponent.edge->vertex1->worldPosition);
            _finalWSPoints.append(intersectedComponent.edge->vertex2->worldPosition);
            _finalWSPoints.append(intersectedComponent.edge->vertex1->worldPosition);

            // Check points order
            MVector AD = _finalWSPoints[3] - _finalWSPoints[0];
            MVector BC = _finalWSPoints[2] - _finalWSPoints[1];

            if(MVGGeometryUtil::doEdgesIntersect(_finalWSPoints[0], _finalWSPoints[1], AD, BC))
            {
                MPointArray tmp = _finalWSPoints;
                _finalWSPoints[3] = tmp[2];
                _finalWSPoints[2] = tmp[3];
            }
            return;
        }
        MPointArray intermediateCSEdgePoints;
        getIntermediateCSEdgePoints(view, _onPressIntersectedComponent.edge, _onPressCSPoint,
                                    intermediateCSEdgePoints);
        assert(intermediateCSEdgePoints.length() == 2);

        // try to extend face in a plane computed w/ pointcloud
        {
            MPointArray cameraSpacePoints;
            cameraSpacePoints.append(MVGGeometryUtil::worldToCameraSpace(
                view, _onPressIntersectedComponent.edge->vertex1->worldPosition));
            cameraSpacePoints.append(MVGGeometryUtil::worldToCameraSpace(
                view, _onPressIntersectedComponent.edge->vertex2->worldPosition));
            cameraSpacePoints.append(intermediateCSEdgePoints[1]);
            cameraSpacePoints.append(intermediateCSEdgePoints[0]);

            MVGPointCloud cloud(MVGProject::_CLOUD);
            // we need mousePosition in world space to compute the right offset
            cameraSpacePoints.append(getMousePosition(view));
            MPointArray projectedWSPoints;
            if(cloud.projectPoints(view, _visiblePointCloudItems, cameraSpacePoints,
                                   projectedWSPoints, cameraSpacePoints.length() - 1))
            {
                MPointArray translatedWSEdgePoints;
                getTranslatedWSEdgePoints(view, _onPressIntersectedComponent.edge, _onPressCSPoint,
                                          projectedWSPoints[0], translatedWSEdgePoints);
                // Begin with second edge's vertex to keep normal
                _finalWSPoints.append(_onPressIntersectedComponent.edge->vertex2->worldPosition);
                _finalWSPoints.append(_onPressIntersectedComponent.edge->vertex1->worldPosition);
                _finalWSPoints.append(translatedWSEdgePoints[0]);
                _finalWSPoints.append(translatedWSEdgePoints[1]);
                return;
            }
        }

        // extrude face in the plane of the adjacent polygon
        {
            MVGMesh mesh(_onPressIntersectedComponent.meshPath);
            assert(_onPressIntersectedComponent.edge->index != -1);
            MIntArray connectedFacesIDs =
                mesh.getConnectedFacesToEdge(_onPressIntersectedComponent.edge->index);
            if(connectedFacesIDs.length() < 1)
                return;
            // TODO select the face
            MIntArray verticesIDs = mesh.getFaceVertices(connectedFacesIDs[0]);
            MPointArray faceWSPoints;
            for(size_t i = 0; i < verticesIDs.length(); ++i)
            {
                MPoint vertexWSPoint;
                mesh.getPoint(verticesIDs[i], vertexWSPoint);
                faceWSPoints.append(vertexWSPoint);
            }
            // compute moved point
            MPointArray projectedWSPoints;
            if(!MVGGeometryUtil::projectPointsOnPlane(view, intermediateCSEdgePoints, faceWSPoints,
                                                      projectedWSPoints))
                return;
            assert(projectedWSPoints.length() == 2);
            // Begin with second edge's vertex to keep normal
            _finalWSPoints.append(_onPressIntersectedComponent.edge->vertex2->worldPosition);
            _finalWSPoints.append(_onPressIntersectedComponent.edge->vertex1->worldPosition);
            _finalWSPoints.append(projectedWSPoints[0]);
            _finalWSPoints.append(projectedWSPoints[1]);
        }
    }
}

// static
void MVGCreateManipulator::drawCursor(const MPoint& originVS, MVGManipulatorCache* cache)
{
    MVGDrawUtil::drawTargetCursor(originVS, MVGDrawUtil::_cursorColor);
    if(cache->getIntersectedComponent().type == MFn::kMeshEdgeComponent)
        MVGDrawUtil::drawExtendCursorItem(originVS + MPoint(10, 10), MVGDrawUtil::_createColor);
}
} // namespace<|MERGE_RESOLUTION|>--- conflicted
+++ resolved
@@ -92,18 +92,13 @@
         }
         // draw intersection
         MPointArray intersectedVSPoints;
-        getIntersectedPositions(view, intersectedVSPoints, MVGManipulator::kView);
+        getIntersectedPoints(view, intersectedVSPoints, MVGManipulator::kView);
         MVGManipulator::drawIntersection2D(intersectedVSPoints, _cache->getIntersectiontType());
         MVGDrawUtil::end2DDrawing();
     }
-<<<<<<< HEAD
     // TODO : draw alpha poly
-    if(_cameraIDToClickedCSPoints.second.length() == 0 && _finalWSPositions.length() > 3)
-        MVGDrawUtil::drawLineLoop3D(_finalWSPositions, MVGDrawUtil::_okayColor, 3.0);
-=======
     if(_cameraIDToClickedCSPoints.second.length() == 0 && _finalWSPoints.length() > 3)
-        MVGDrawUtil::drawPolygon3D(_finalWSPoints, MVGDrawUtil::_okayColor);
->>>>>>> fd30cd6d
+        MVGDrawUtil::drawLineLoop3D(_finalWSPoints, MVGDrawUtil::_okayColor, 3.0);
 
     glDisable(GL_BLEND);
     view.endGL();
@@ -125,7 +120,6 @@
     if(_cache->getActiveCamera().getId() != _cameraID)
     {
         _cameraID = _cache->getActiveCamera().getId();
-        _visiblePointCloudItems = _cache->getActiveCamera().getVisibleItems();
         _cache->getActiveCamera().getVisibleItems(_visiblePointCloudItems);
     }
     // set this view as the active view
@@ -152,20 +146,16 @@
     if(_onPressIntersectedComponent.type == MFn::kInvalid)
         _cameraIDToClickedCSPoints.second.append(getMousePosition(view));
     else
-        getIntersectedPositions(view, _cameraIDToClickedCSPoints.second);
+        getIntersectedPoints(view, _cameraIDToClickedCSPoints.second);
 
     // FIXME remove potential extra points
 
-<<<<<<< HEAD
     // If we did not found a plane, remove last clicked point
-    if(_finalWSPositions.length() < 4)
+    if(_finalWSPoints.length() < 4)
     {
         if(_cameraIDToClickedCSPoints.second.length() == 4)
             _cameraIDToClickedCSPoints.second.remove(_cameraIDToClickedCSPoints.second.length() -
                                                      1);
-=======
-    if(_finalWSPoints.length() < 4)
->>>>>>> fd30cd6d
         return MPxManipulatorNode::doRelease(view);
     }
 
