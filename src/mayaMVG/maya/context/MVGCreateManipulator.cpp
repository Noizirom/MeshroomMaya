#include "mayaMVG/maya/context/MVGCreateManipulator.hpp"
#include "mayaMVG/maya/context/MVGDrawUtil.hpp"
#include "mayaMVG/maya/MVGMayaUtil.hpp"
#include "mayaMVG/core/MVGGeometryUtil.hpp"
#include "mayaMVG/core/MVGMesh.hpp"
#include "mayaMVG/core/MVGProject.hpp"
#include "mayaMVG/core/MVGPointCloud.hpp"
#include "mayaMVG/qt/MVGUserLog.hpp"
#include "mayaMVG/qt/MVGQt.hpp"
#include <maya/MArgList.h>

namespace mayaMVG
{

MTypeId MVGCreateManipulator::_id(0x99111); // FIXME
MString MVGCreateManipulator::_drawDbClassification("drawdb/geometry/createManipulator");
MString MVGCreateManipulator::_drawRegistrantID("createManipulatorNode");
bool MVGCreateManipulator::_doSnap = false;

MVGCreateManipulator::MVGCreateManipulator()
{
    _doSnap = false;
}

void* MVGCreateManipulator::creator()
{
    return new MVGCreateManipulator();
}

MStatus MVGCreateManipulator::initialize()
{
    return MS::kSuccess;
}

void MVGCreateManipulator::postConstructor()
{
    registerForMouseMove();
}

void MVGCreateManipulator::draw(M3dView& view, const MDagPath& path, M3dView::DisplayStyle style,
                                M3dView::DisplayStatus dispStatus)
{

    if(!MVGMayaUtil::isMVGView(view))
        return;
    view.beginGL();

    // enable gl picking (this will enable the calls to doPress/doRelease)
    MGLuint glPickableItem;
    glFirstHandle(glPickableItem);
    colorAndName(view, glPickableItem, true, mainColor());
    // FIXME should not do these kind of things
    MVGDrawUtil::begin2DDrawing(view.portWidth(), view.portHeight());
    MVGDrawUtil::drawCircle2D(MPoint(0, 0), MColor(0, 0, 0), 1, 5);
    MVGDrawUtil::end2DDrawing();

    // retrieve a nice GL state
    glDisable(GL_POLYGON_STIPPLE);
    glDisable(GL_LINE_STIPPLE);
    glEnable(GL_BLEND);
    glBlendFunc(GL_SRC_ALPHA, GL_ONE_MINUS_SRC_ALPHA);

    // TODO : draw alpha poly
    bool isActiveView = MVGMayaUtil::isActiveView(view);
    bool isMVGView = MVGMayaUtil::isMVGView(view);
    if(isActiveView && isMVGView)
    {
        if(_cameraIDToClickedCSPoints.second.length() == 0 && _finalWSPoints.length() > 3)
            MVGDrawUtil::drawLineLoop3D(_finalWSPoints, MVGDrawUtil::_okayColor, 3.0);
    }

    { // 2D drawing
        MPoint mouseVSPositions = getMousePosition(view, kView);
        MVGDrawUtil::begin2DDrawing(view.portWidth(), view.portHeight());
        // draw clicked points
        MDagPath cameraPath;
        view.getCamera(cameraPath);
        MVGCamera camera(cameraPath);
        if(camera.isValid() && _cameraIDToClickedCSPoints.first == camera.getId())
        {
            MColor drawColor = MVGDrawUtil::_errorColor;
            MPointArray _clickedVSPoints =
                MVGGeometryUtil::cameraToViewSpace(view, _cameraIDToClickedCSPoints.second);
            const MVGCamera& activeCamera = _cache->getActiveCamera();
            if(activeCamera.isValid() && _cameraIDToClickedCSPoints.first == activeCamera.getId())
            {
                _clickedVSPoints.append(mouseVSPositions);
                if(_finalWSPoints.length() == 4)
                    drawColor = MVGDrawUtil::_okayColor;
            }
            MVGDrawUtil::drawClickedPoints(_clickedVSPoints, drawColor);
        }
        if(!isActiveView)
        {
            MVGDrawUtil::end2DDrawing();
            glDisable(GL_BLEND);
            view.endGL();
            return;
        }
        // draw cursor
        drawCursor(mouseVSPositions, _cache);
        if(!isMVGView)
        {
            MVGDrawUtil::end2DDrawing();
            glDisable(GL_BLEND);
            view.endGL();
            return;
        }
        // draw intersection
        MPointArray intersectedVSPoints;
        getIntersectedPoints(view, intersectedVSPoints, MVGManipulator::kView);
        MVGManipulator::drawIntersection2D(intersectedVSPoints, _cache->getIntersectiontType());

<<<<<<< HEAD
        // Draw snaped element
        if(_snapedPoints.length() == 1)
            MVGDrawUtil::drawCircle2D(
                MVGGeometryUtil::worldToViewSpace(view, _finalWSPoints[_snapedPoints[0]]),
                MVGDrawUtil::_intersectionColor, 5, 30);
        else if(_snapedPoints.length() == 2)
            MVGDrawUtil::drawLine2D(
                MVGGeometryUtil::worldToViewSpace(view, _finalWSPoints[_snapedPoints[0]]),
                MVGGeometryUtil::worldToViewSpace(view, _finalWSPoints[_snapedPoints[1]]),
                MVGDrawUtil::_intersectionColor, 3.0);
=======
        if(_doSnap)
        {
            // Draw snaped element
            if(_snapedPoints.length() == 1)
                MVGDrawUtil::drawCircle2D(
                    MVGGeometryUtil::worldToViewSpace(view, _finalWSPoints[_snapedPoints[0]]),
                    MVGDrawUtil::_intersectionColor, 5, 30);
            else if(_snapedPoints.length() == 2)
                MVGDrawUtil::drawLine2D(
                    MVGGeometryUtil::worldToViewSpace(view, _finalWSPoints[_snapedPoints[0]]),
                    MVGGeometryUtil::worldToViewSpace(view, _finalWSPoints[_snapedPoints[1]]),
                    MVGDrawUtil::_intersectionColor);
        }
>>>>>>> e7d8612c

        MVGDrawUtil::end2DDrawing();
    }
    glDisable(GL_BLEND);
    view.endGL();
}

MStatus MVGCreateManipulator::doPress(M3dView& view)
{
    if(!MVGMayaUtil::isActiveView(view) || !MVGMayaUtil::isMVGView(view))
        return MPxManipulatorNode::doPress(view);
    // use only the left mouse button
    if(!(QApplication::mouseButtons() & Qt::LeftButton))
        return MPxManipulatorNode::doPress(view);
    const MVGCamera& camera = _cache->getActiveCamera();
    if(!camera.isValid())
        return MPxManipulatorNode::doPress(view);
    if(camera.getId() != _cameraIDToClickedCSPoints.first)
    {
        _cameraIDToClickedCSPoints.first = camera.getId();
        _cameraIDToClickedCSPoints.second.clear();
    }
    if(_cache->getActiveCamera().getId() != _cameraID)
    {
        _cameraID = _cache->getActiveCamera().getId();
        _cache->getActiveCamera().getVisibleItems(_visiblePointCloudItems);
    }
    // set this view as the active view
    _cache->setActiveView(view);

    // TODO clear the other views?

    // check if we are intersecting w/ a mesh component
    _onPressCSPoint = getMousePosition(view);
    _cache->checkIntersection(10.0, _onPressCSPoint);
    _onPressIntersectedComponent = _cache->getIntersectedComponent();

    return MPxManipulatorNode::doPress(view);
}

MStatus MVGCreateManipulator::doRelease(M3dView& view)
{
    if(!MVGMayaUtil::isActiveView(view) || !MVGMayaUtil::isMVGView(view))
        return MPxManipulatorNode::doRelease(view);

    const MVGCamera& camera = _cache->getActiveCamera();
    if(!camera.isValid())
        return MPxManipulatorNode::doRelease(view);

    computeFinalWSPoints(view);

    // we are intersecting w/ a mesh component: retrieve the component properties and add its
    // coordinates to the clicked CS points array
    if(_onPressIntersectedComponent.type == MFn::kInvalid)
        _cameraIDToClickedCSPoints.second.append(getMousePosition(view));
    else
        getIntersectedPoints(view, _cameraIDToClickedCSPoints.second);

    // FIXME remove potential extra points

    // If we did not found a plane, remove last clicked point
    if(_finalWSPoints.length() < 4)
    {
        if(_cameraIDToClickedCSPoints.second.length() == 4)
            _cameraIDToClickedCSPoints.second.remove(_cameraIDToClickedCSPoints.second.length() -
                                                     1);
        return MPxManipulatorNode::doRelease(view);
    }

    // FIXME ensure the polygon is convex

    // TODO : Undo/Redo for mesh creation
    // mesh creation
    if(_onPressIntersectedComponent.type == MFn::kInvalid)
    {
        MVGMesh mesh = MVGMesh::create(MVGProject::_MESH);
        int polygonID;
        mesh.addPolygon(_finalWSPoints, polygonID);

        // Set blind data
        MIntArray facePointsIndexes = mesh.getFaceVertices(polygonID);
        for(size_t i = 0; i < facePointsIndexes.length(); ++i)
            CHECK(mesh.setBlindDataPerCamera(facePointsIndexes[i], _cameraIDToClickedCSPoints.first,
                                             _cameraIDToClickedCSPoints.second[i]))

        _cameraIDToClickedCSPoints.second.clear();
        _finalWSPoints.clear();
        return MPxManipulatorNode::doRelease(view);
    }
    // mesh edit
    MVGEditCmd* cmd = newEditCmd();
    if(!cmd)
        return MS::kFailure;
    MPointArray edgeCSPositions;
    edgeCSPositions.append(MVGGeometryUtil::worldToCameraSpace(view, _finalWSPoints[2]));
    edgeCSPositions.append(MVGGeometryUtil::worldToCameraSpace(view, _finalWSPoints[3]));
    cmd->addFace(_onPressIntersectedComponent.meshPath, _finalWSPoints, edgeCSPositions,
                 _cache->getActiveCamera().getId());

    MArgList args;
    if(cmd->doIt(args))
    {
        cmd->finalize();
        // FIXME should only rebuild the cache corresponding to this mesh
        _onPressIntersectedComponent = MVGManipulatorCache::IntersectedComponent();
        _cache->rebuildMeshesCache();
    }

    _cameraIDToClickedCSPoints.second.clear();
    _finalWSPoints.clear();

    return MPxManipulatorNode::doRelease(view);
}

MStatus MVGCreateManipulator::doMove(M3dView& view, bool& refresh)
{
    const MVGCamera& camera = _cache->getActiveCamera();
    if(!camera.isValid())
        return MPxManipulatorNode::doMove(view, refresh);

    _cache->checkIntersection(10.0, getMousePosition(view));
    computeFinalWSPoints(view);
    return MPxManipulatorNode::doMove(view, refresh);
}

MStatus MVGCreateManipulator::doDrag(M3dView& view)
{
    const MVGCamera& camera = _cache->getActiveCamera();
    if(!camera.isValid())
        return MPxManipulatorNode::doDrag(view);

    // TODO : snap w/ current intersection
    _cache->checkIntersection(10.0, getMousePosition(view));
    computeFinalWSPoints(view);
    return MPxManipulatorNode::doDrag(view);
}

MPointArray MVGCreateManipulator::getClickedVSPoints() const
{
    return MVGGeometryUtil::cameraToViewSpace(_cache->getActiveView(),
                                              _cameraIDToClickedCSPoints.second);
}

void MVGCreateManipulator::computeFinalWSPoints(M3dView& view)
{
    _snapedPoints.clear();

    // create polygon
    if(_cameraIDToClickedCSPoints.second.length() > 2)
    {
        _finalWSPoints.clear();
        // add mouse point to the clicked points
        MPointArray previewCSPoints = _cameraIDToClickedCSPoints.second;
        previewCSPoints.append(getMousePosition(view));
        // project clicked points on point cloud
        MVGPointCloud cloud(MVGProject::_CLOUD);
        cloud.projectPoints(view, _visiblePointCloudItems, previewCSPoints, _finalWSPoints);
        return;
    }
    if(_cameraIDToClickedCSPoints.second.length() > 0)
        return;

    // extrude edge
    if(_onPressIntersectedComponent.type != MFn::kMeshEdgeComponent)
        return;

    _cache->checkIntersection(10.0, getMousePosition(view, kCamera));
    const MVGManipulatorCache::IntersectedComponent& mouseIntersectedComponent =
        _cache->getIntersectedComponent();

    // Retrieve edge points preserving on press edge length
    MPointArray intermediateCSEdgePoints;
    getIntermediateCSEdgePoints(view, _onPressIntersectedComponent.edge, _onPressCSPoint,
                                intermediateCSEdgePoints);
    assert(intermediateCSEdgePoints.length() == 2);
    if(_doSnap)
    {
        // Snap to intersected edge
        if(snapToIntersectedEdge(view, _finalWSPoints, mouseIntersectedComponent))
            return;
        // Snap to intersected vertex
        if(snapToIntersectedVertex(view, _finalWSPoints, intermediateCSEdgePoints))
            return;
    }
    // try to extend face in a plane computed w/ pointcloud
    if(computePCPoints(view, _finalWSPoints, intermediateCSEdgePoints))
        return;

    // extrude face in the plane of the adjacent polygon
    computeAdjacentPoints(view, _finalWSPoints, intermediateCSEdgePoints);
}

bool MVGCreateManipulator::computePCPoints(M3dView& view, MPointArray& finalWSPoints,
                                           const MPointArray& intermediateCSEdgePoints)
{
    finalWSPoints.clear();
    // Get camera space points to project
    MPointArray cameraSpacePoints;
    cameraSpacePoints.append(MVGGeometryUtil::worldToCameraSpace(
        view, _onPressIntersectedComponent.edge->vertex1->worldPosition));
    cameraSpacePoints.append(MVGGeometryUtil::worldToCameraSpace(
        view, _onPressIntersectedComponent.edge->vertex2->worldPosition));
    cameraSpacePoints.append(intermediateCSEdgePoints[1]);
    cameraSpacePoints.append(intermediateCSEdgePoints[0]);

    // we need mousePosition in world space to compute the right offset
    cameraSpacePoints.append(getMousePosition(view));
    MPointArray projectedWSPoints;
    MVGPointCloud cloud(MVGProject::_CLOUD);
    if(!cloud.projectPoints(view, _visiblePointCloudItems, cameraSpacePoints, projectedWSPoints,
                            cameraSpacePoints.length() - 1))
        return false;
    MPointArray translatedWSEdgePoints;
    getTranslatedWSEdgePoints(view, _onPressIntersectedComponent.edge, _onPressCSPoint,
                              projectedWSPoints[0], translatedWSEdgePoints);
    // Begin with second edge's vertex to keep normal
    finalWSPoints.append(_onPressIntersectedComponent.edge->vertex2->worldPosition);
    finalWSPoints.append(_onPressIntersectedComponent.edge->vertex1->worldPosition);
    finalWSPoints.append(translatedWSEdgePoints[0]);
    finalWSPoints.append(translatedWSEdgePoints[1]);

    return true;
}

bool MVGCreateManipulator::computeAdjacentPoints(M3dView& view, MPointArray& finalWSPoints,
                                                 const MPointArray& intermediateCSEdgePoints)
{
    finalWSPoints.clear();
    MVGMesh mesh(_onPressIntersectedComponent.meshPath);
    assert(_onPressIntersectedComponent.edge->index != -1);
    MIntArray connectedFacesIDs =
        mesh.getConnectedFacesToEdge(_onPressIntersectedComponent.edge->index);
    if(connectedFacesIDs.length() < 1)
        return false;
    // TODO select the face
    MIntArray verticesIDs = mesh.getFaceVertices(connectedFacesIDs[0]);
    MPointArray faceWSPoints;
    for(size_t i = 0; i < verticesIDs.length(); ++i)
    {
        MPoint vertexWSPoint;
        mesh.getPoint(verticesIDs[i], vertexWSPoint);
        faceWSPoints.append(vertexWSPoint);
    }
    // compute moved point
    MPointArray projectedWSPoints;
    if(!MVGGeometryUtil::projectPointsOnPlane(view, intermediateCSEdgePoints, faceWSPoints,
                                              projectedWSPoints))
        return false;
    assert(projectedWSPoints.length() == 2);
    // Begin with second edge's vertex to keep normal
    finalWSPoints.append(_onPressIntersectedComponent.edge->vertex2->worldPosition);
    finalWSPoints.append(_onPressIntersectedComponent.edge->vertex1->worldPosition);
    finalWSPoints.append(projectedWSPoints[0]);
    finalWSPoints.append(projectedWSPoints[1]);

    return true;
}

bool MVGCreateManipulator::snapToIntersectedEdge(
    M3dView& view, MPointArray& finalWSPoints,
    const MVGManipulatorCache::IntersectedComponent& intersectedEdge)
{
    finalWSPoints.clear();
    if(intersectedEdge.type != MFn::kMeshEdgeComponent)
        return false;
    const MPoint& pressedVertex1 = _onPressIntersectedComponent.edge->vertex1->worldPosition;
    const MPoint& pressedVertex2 = _onPressIntersectedComponent.edge->vertex2->worldPosition;
    const MPoint& intersectedVertex1 = intersectedEdge.edge->vertex1->worldPosition;
    const MPoint& intersectedVertex2 = intersectedEdge.edge->vertex2->worldPosition;

    // Don't snap on adjacent edge
    if(pressedVertex1 == intersectedVertex1 || pressedVertex1 == intersectedVertex2 ||
       pressedVertex2 == intersectedVertex1 || pressedVertex2 == intersectedVertex2)
        return false;

    // Begin with second edge's vertex to keep normal
    finalWSPoints.append(pressedVertex2);
    finalWSPoints.append(pressedVertex1);
    finalWSPoints.append(intersectedVertex2);
    finalWSPoints.append(intersectedVertex1);

    // Check points order
    MPoint A = MVGGeometryUtil::worldToCameraSpace(view, finalWSPoints[0]);
    MPoint B = MVGGeometryUtil::worldToCameraSpace(view, finalWSPoints[1]);
    MVector AD = MVGGeometryUtil::worldToCameraSpace(view, finalWSPoints[3]) - A;
    MVector BC = MVGGeometryUtil::worldToCameraSpace(view, finalWSPoints[2]) - B;
    if(MVGGeometryUtil::doEdgesIntersect(A, B, AD, BC))
    {
        MPointArray tmp = finalWSPoints;
        finalWSPoints[3] = tmp[2];
        finalWSPoints[2] = tmp[3];
    }
    return true;
}

bool MVGCreateManipulator::snapToIntersectedVertex(M3dView& view, MPointArray& finalWSPoints,
                                                   const MPointArray& intermediateCSEdgePoints)
{
    finalWSPoints.setLength(4);
    // Begin with second edge's vertex to keep normal
    finalWSPoints[0] = _onPressIntersectedComponent.edge->vertex2->worldPosition;
    finalWSPoints[1] = _onPressIntersectedComponent.edge->vertex1->worldPosition;

    // Get intersection with "intermediateCSEdgePoints"
    MVGManipulatorCache::IntersectedComponent edgeIntersectedComponent;
    for(int i = 0; i < intermediateCSEdgePoints.length(); ++i)
    {
        if(_cache->checkIntersection(10.0, intermediateCSEdgePoints[i]))
        {
            edgeIntersectedComponent = _cache->getIntersectedComponent();
            if(edgeIntersectedComponent.type == MFn::kMeshVertComponent)
            {
                _finalWSPoints[i + 2] = edgeIntersectedComponent.vertex->worldPosition;
                _snapedPoints.append(i + 2);
            }
        }
    }
    // No snaped point
    if(_snapedPoints.length() == 0)
        return false;

    // If only one vertex to snap, we need to apply the vector of the
    // extended egde to compute the last point.
    if(_snapedPoints.length() == 1)
    {
        MVector onPressEdgeVector = _onPressIntersectedComponent.edge->vertex2->worldPosition -
                                    _onPressIntersectedComponent.edge->vertex1->worldPosition;
        if(_snapedPoints[0] == 2)
            _finalWSPoints[3] = _finalWSPoints[2] + onPressEdgeVector;
        if(_snapedPoints[0] == 3)
            _finalWSPoints[2] = _finalWSPoints[3] - onPressEdgeVector;
    }

    return true;
}

// static
void MVGCreateManipulator::drawCursor(const MPoint& originVS, MVGManipulatorCache* cache)
{
    MVGDrawUtil::drawTargetCursor(originVS, MVGDrawUtil::_cursorColor);
    if(cache->getIntersectedComponent().type == MFn::kMeshEdgeComponent)
        MVGDrawUtil::drawExtendCursorItem(originVS + MPoint(10, 10), MVGDrawUtil::_createColor);
}
} // namespace<|MERGE_RESOLUTION|>--- conflicted
+++ resolved
@@ -111,21 +111,9 @@
         getIntersectedPoints(view, intersectedVSPoints, MVGManipulator::kView);
         MVGManipulator::drawIntersection2D(intersectedVSPoints, _cache->getIntersectiontType());
 
-<<<<<<< HEAD
         // Draw snaped element
-        if(_snapedPoints.length() == 1)
-            MVGDrawUtil::drawCircle2D(
-                MVGGeometryUtil::worldToViewSpace(view, _finalWSPoints[_snapedPoints[0]]),
-                MVGDrawUtil::_intersectionColor, 5, 30);
-        else if(_snapedPoints.length() == 2)
-            MVGDrawUtil::drawLine2D(
-                MVGGeometryUtil::worldToViewSpace(view, _finalWSPoints[_snapedPoints[0]]),
-                MVGGeometryUtil::worldToViewSpace(view, _finalWSPoints[_snapedPoints[1]]),
-                MVGDrawUtil::_intersectionColor, 3.0);
-=======
         if(_doSnap)
-        {
-            // Draw snaped element
+        {           
             if(_snapedPoints.length() == 1)
                 MVGDrawUtil::drawCircle2D(
                     MVGGeometryUtil::worldToViewSpace(view, _finalWSPoints[_snapedPoints[0]]),
@@ -134,9 +122,8 @@
                 MVGDrawUtil::drawLine2D(
                     MVGGeometryUtil::worldToViewSpace(view, _finalWSPoints[_snapedPoints[0]]),
                     MVGGeometryUtil::worldToViewSpace(view, _finalWSPoints[_snapedPoints[1]]),
-                    MVGDrawUtil::_intersectionColor);
+                    MVGDrawUtil::_intersectionColor, 3.0);
         }
->>>>>>> e7d8612c
 
         MVGDrawUtil::end2DDrawing();
     }
