--- conflicted
+++ resolved
@@ -1,8 +1,4 @@
 #include "mayaMVG/maya/context/MVGCreateManipulator.h"
-<<<<<<< HEAD
-=======
-#include "mayaMVG/maya/context/MVGContext.h"
->>>>>>> d772c708
 #include "mayaMVG/maya/context/MVGDrawUtil.h"
 #include "mayaMVG/maya/cmd/MVGEditCmd.h"
 #include "mayaMVG/maya/MVGMayaUtil.h"
@@ -16,17 +12,13 @@
 MTypeId MVGCreateManipulator::_id(0x99111); // FIXME /!\
 
 MVGCreateManipulator::MVGCreateManipulator()
-<<<<<<< HEAD
 	: _manipUtil(NULL)
-=======
-    : _ctx(NULL)
     , _createState(eCreateNone)
     , _createColor(0.f, 1.f, 0.f)           // Green
     , _neutralCreateColor(0.7f, 0.7f, 0.7f) // Grey
     , _extendColor(0.9f, 0.9f, 0.1f)        // Yellow
     , _faceColor(1.f, 1.f, 1.f)             // White
     , _cursorColor(0.f, 0.f, 0.f)           // Black
->>>>>>> d772c708
 {
 }
 
@@ -54,42 +46,6 @@
 {
 	view.beginGL();
 
-<<<<<<< HEAD
-	// enable GL picking, this will call manipulator::doPress/doRelease 
-	MGLuint glPickableItem;
-	glFirstHandle(glPickableItem);
-	colorAndName(view, glPickableItem, true, mainColor());
-		
-	// 3D drawing
-	_manipUtil->drawPreview3D();
-	
-	// starts 2D drawing 
-	MVGDrawUtil::begin2DDrawing(view);
-	MVGDrawUtil::drawCircle(0, 0, 1, 5); // needed - FIXME
-
-	// retrieve display data
-	MVGManipulatorUtil::DisplayData* data = NULL;
-	if(_manipUtil)
-		data = _manipUtil->getDisplayData(view);
-	
-	// stop drawing in case of no data or not the active view
-	if(!data || !MVGMayaUtil::isActiveView(view)) {
-		MVGDrawUtil::end2DDrawing();
-		view.endGL();
-		return;
-	}
-	
-	// update mouse coordinates & get it in camera space
-	short mousex, mousey;
-	updateMouse(view, mousex, mousey);
-
-	// draw 
-	drawCursor(mousex, mousey);
-	drawIntersections(view, mousex, mousey);
-	glColor3f(1.f, 0.f, 0.f);
-	drawPreview2D(view, data);
-	MVGDrawUtil::end2DDrawing();
-=======
     // CLEAN the input maya OpenGL State
     glDisable(GL_POLYGON_STIPPLE);
     glDisable(GL_LINE_STIPPLE);
@@ -97,6 +53,10 @@
     // Enable Alpha
     glEnable(GL_BLEND);
     glBlendFunc(GL_SRC_ALPHA,GL_ONE_MINUS_SRC_ALPHA);
+
+    // update mouse coordinates & get it in camera space
+    short mousex, mousey;
+    MPoint mousePoint = updateMouse(view, mousex, mousey);
 
     {
         // enable gl picking
@@ -106,17 +66,23 @@
         colorAndName(view, glPickableItem, true, mainColor());
 
         // Preview 3D (while extending edge)
-        _manipUtils.drawPreview3D();
+        _manipUtil->drawPreview3D();
 
         // Draw	
         MVGDrawUtil::begin2DDrawing(view);
             MPoint center(0, 0);
             MVGDrawUtil::drawCircle2D(center, _cursorColor, 1, 5); // needed - FIXME
 
-            // Other view preview
-            if(MVGMayaUtil::isMVGView(view) && !MVGMayaUtil::isActiveView(view))
-                drawOtherPreview2D(view, data);         
-
+            // retrieve display data
+            MVGManipulatorUtil::DisplayData* data = NULL;
+            if(_manipUtil)
+                data = _manipUtil->getDisplayData(view);
+            // stop drawing in case of no data or not the active view
+            if(!data || !MVGMayaUtil::isMVGView(view)) {
+                MVGDrawUtil::end2DDrawing();
+                view.endGL();
+                return;
+            }
             // Draw only in active view
             if(MVGMayaUtil::isActiveView(view))
             {
@@ -124,13 +90,14 @@
                 drawIntersections(view, mousex, mousey);
                 glColor3f(1.f, 0.f, 0.f);
                 drawPreview2D(view, data);
-            }
+            } else
+                drawOtherPreview2D(view, data);
 
         MVGDrawUtil::end2DDrawing();
     }
 
     glDisable(GL_BLEND);
->>>>>>> d772c708
+
 	view.endGL();
 }
 
@@ -139,28 +106,17 @@
 	Qt::MouseButtons mouseButtons = QApplication::mouseButtons();
 	if(!(mouseButtons & Qt::LeftButton))
 		return MS::kFailure;
-	
+
 	MVGManipulatorUtil::DisplayData* data = NULL;
 	if(_manipUtil)
 		data = _manipUtil->getDisplayData(view);
 	if(!data)
 		return MS::kFailure;
-<<<<<<< HEAD
-=======
-
-	// Undo/Redo
-	MVGEditCmd* cmd = NULL;
-	if(!_ctx) {
-	   LOG_ERROR("invalid context object.")
-	   return MS::kFailure;
-	}
->>>>>>> d772c708
 	
 	short mousex, mousey;
 	MPoint mousePoint;
 	mousePoint = updateMouse(view, mousex, mousey);
 
-<<<<<<< HEAD
     _manipUtil->updateIntersectionState(view, data, mousex, mousey);
 	switch(_manipUtil->intersectionState()) {
 		case MVGManipulatorUtil::eIntersectionNone: 
@@ -188,59 +144,53 @@
 			break;
 		}
 	}
-=======
-    _manipUtils.updateIntersectionState(view, data, mousex, mousey);
-    
-    // Clear buildPoint of the other view
-    if(data->buildPoints2D.length() == 0)
-    {
-        std::map<std::string, DisplayData>& cache = MVGProjectWrapper::instance().getDisplayDataCache();
-        for(std::map<std::string, DisplayData>::iterator it = cache.begin(); it != cache.end(); ++it)
-        {
-            if(&(it->second) != data)
-            {
-                it->second.buildPoints2D.clear();
-                break;
-            }
-        }
-    }
-    
-    switch(_createState)
-    {
-        case eCreateNone:
-            if(_manipUtils.intersectionState() != MVGManipulatorUtil::eIntersectionEdge)
-            {
-                _createState = eCreateFace;
-                data->buildPoints2D.append(mousePoint);
-
-                if(data->buildPoints2D.length() < 4)
-                    break;
-                _createState = eCreateNone;              
-                if(!createFace(view, data, cmd))
-                    return MS::kFailure;
->>>>>>> d772c708
-
-            }
-            else
-            {
-                _manipUtils.computeEdgeIntersectionData(view, data, mousePoint);            
-                _createState = eCreateExtend;
-            }
-            break;
-        case eCreateFace:
-            data->buildPoints2D.append(mousePoint);
-
-            if(data->buildPoints2D.length() < 4)
-                break;
-            _createState = eCreateNone;
-            if(!createFace(view, data, cmd))
-                return MS::kFailure;
-            break;
-        case eCreateExtend:
-            _manipUtils.computeEdgeIntersectionData(view, data, mousePoint);            
-            _createState = eCreateExtend;
-            break;
-    }
+
+    // _manipUtil->updateIntersectionState(view, data, mousex, mousey);
+    // // Clear buildPoint of the other view
+    // if(data->buildPoints2D.length() == 0)
+    // {
+    //     std::map<std::string, DisplayData>& cache = MVGProjectWrapper::instance().getDisplayDataCache();
+    //     for(std::map<std::string, DisplayData>::iterator it = cache.begin(); it != cache.end(); ++it)
+    //     {
+    //         if(&(it->second) != data)
+    //         {
+    //             it->second.buildPoints2D.clear();
+    //             break;
+    //         }
+    //     }
+    // }
+    // switch(_createState)
+    // {
+    //     case eCreateNone:
+    //         if(_manipUtil->intersectionState() != MVGManipulatorUtil::eIntersectionEdge)
+    //         {
+    //             _createState = eCreateFace;
+    //             data->buildPoints2D.append(mousePoint);
+    //             if(data->buildPoints2D.length() < 4)
+    //                 break;
+    //             _createState = eCreateNone;              
+    //             if(!createFace(view, data, cmd))
+    //                 return MS::kFailure;
+    //         }
+    //         else
+    //         {
+    //             _manipUtil->computeEdgeIntersectionData(view, data, mousePoint);            
+    //             _createState = eCreateExtend;
+    //         }
+    //         break;
+    //     case eCreateFace:
+    //         data->buildPoints2D.append(mousePoint);
+    //         if(data->buildPoints2D.length() < 4)
+    //             break;
+    //         _createState = eCreateNone;
+    //         if(!createFace(view, data, cmd))
+    //             return MS::kFailure;
+    //         break;
+    //     case eCreateExtend:
+    //         _manipUtil->computeEdgeIntersectionData(view, data, mousePoint);            
+    //         _createState = eCreateExtend;
+    //         break;
+    // }
     
 	return MPxManipulatorNode::doPress(view);
 }
@@ -252,23 +202,11 @@
 		data = _manipUtil->getDisplayData(view);
 	if(!data)
 		return MS::kFailure;
-<<<<<<< HEAD
-	
-=======
-
-	// Undo/Redo
-	MVGEditCmd* cmd = NULL;
-	if(!_ctx) {
-	   LOG_ERROR("invalid context object.")
-	   return MS::kFailure;
-	}
-
->>>>>>> d772c708
+
 	switch(_createState) {
 		case eCreateNone:
         case eCreateFace:
 			break;
-<<<<<<< HEAD
 		case eCreateExtend: 
 		{
 			MDagPath meshPath;
@@ -276,27 +214,11 @@
 			if(!_manipUtil->addCreateFaceCommand(meshPath, _manipUtil->previewFace3D()))
 				return MS::kFailure;
 			_manipUtil->previewFace3D().clear();
-=======
-		case eCreateExtend:
-		{
-			MDagPath meshPath;
-			MVGMayaUtil::getDagPathByName(_manipUtils.intersectionData().meshName.c_str(), meshPath);
-			if(!addCreateFaceCommand(cmd, meshPath, _manipUtils.previewFace3D()))
-				return MS::kFailure;
-			_manipUtils.previewFace3D().clear();
-            _createState = eCreateNone;
->>>>>>> d772c708
-			break;
-		}
-	}
-
-    // FIX ME : error with view if called after addCreateFaceCommand()
-<<<<<<< HEAD
-    //_manipUtil->updateIntersectionState(view, data, mousex, mousey);
-    _createState = eCreateNone;	
-=======
-    //_manipUtils.updateIntersectionState(view, data, mousex, mousey);  	
->>>>>>> d772c708
+			// _createState = eCreateNone;
+			break;
+		}
+	}
+
 	return MPxManipulatorNode::doRelease(view);
 }
 
@@ -310,10 +232,8 @@
 	
 	short mousex, mousey;
 	mousePosition(mousex, mousey);
-	// TODO: intersect 2D point (from camera object)
-	//       or intersect 2D edge (from camera object)
-	//       or intersect 3D point (fetched point from mesh object)
 	_manipUtil->updateIntersectionState(view, data, mousex, mousey);
+
 	return MPxManipulatorNode::doMove(view, refresh);
 }
 
@@ -327,13 +247,8 @@
 	
 	short mousex, mousey;
 	MPoint mousePoint;
-<<<<<<< HEAD
 	mousePoint = updateMouse(view, mousex, mousey);
-		
-=======
-	mousePoint = updateMouse(view, data, mousex, mousey);
-	
->>>>>>> d772c708
+
 	switch(_createState) {
 		case eCreateNone:
         case eCreateFace:
@@ -359,16 +274,8 @@
 	drawManager.endDrawable();
 }
 
-<<<<<<< HEAD
+
 MPoint MVGCreateManipulator::updateMouse(M3dView& view, short& mousex, short& mousey)
-=======
-void MVGCreateManipulator::setContext(MVGContext* ctx)
-{
-	_ctx = ctx;
-}
-
-MPoint MVGCreateManipulator::updateMouse(M3dView& view, const DisplayData* data, short& mousex, short& mousey)
->>>>>>> d772c708
 {
 	mousePosition(mousex, mousey);
 	MPoint mousePointInCameraCoord;
@@ -378,21 +285,12 @@
 
 void MVGCreateManipulator::drawCursor(const float mousex, const float mousey)
 {
-<<<<<<< HEAD
-	glColor3f(0.f, 0.f, 0.f);
-	MVGDrawUtil::drawTargetCursor(mousex, mousey);
-	
-	if(_manipUtil->intersectionState() == MVGManipulatorUtil::eIntersectionEdge)
-		drawExtendCursor(mousex, mousey);
-}
-=======
 	MVGDrawUtil::drawTargetCursor(mousex, mousey, _cursorColor);
->>>>>>> d772c708
 
     if(_createState == eCreateFace)
         return;
     
-	if(_manipUtils.intersectionState() == MVGManipulatorUtil::eIntersectionEdge)
+	if(_manipUtil->intersectionState() == MVGManipulatorUtil::eIntersectionEdge)
 		MVGDrawUtil::drawExtendItem(mousex + 10, mousey + 10, _extendColor);
 }
 
@@ -403,22 +301,11 @@
 		data = _manipUtil->getDisplayData(view);
 	if(!data || data->allPoints2D.empty())
 		return;
-<<<<<<< HEAD
 	
 	MVGManipulatorUtil::IntersectionData& intersectionData = _manipUtil->intersectionData();
 	std::vector<MVGManipulatorUtil::MVGPoint2D>& meshPoints = data->allPoints2D[intersectionData.meshName];
 	
 	switch(_manipUtil->intersectionState())
-=======
-
-	if(data->allPoints2D.size() == 0)
-		return;
-
-	MVGManipulatorUtil::IntersectionData& intersectionData = _manipUtils.intersectionData();
-	std::vector<MVGPoint2D>& meshPoints = data->allPoints2D[intersectionData.meshName];
-
-	switch(_manipUtils.intersectionState())
->>>>>>> d772c708
 	{
 		case MVGManipulatorUtil::eIntersectionPoint:
 			break;
@@ -434,25 +321,18 @@
 	}
 }
 
-<<<<<<< HEAD
-void MVGCreateManipulator::drawPreview2D(M3dView& view, MVGManipulatorUtil::DisplayData* data)
-=======
-void MVGCreateManipulator::drawPreview2D(M3dView& view, const DisplayData* data)
->>>>>>> d772c708
+
+void MVGCreateManipulator::drawPreview2D(M3dView& view, const MVGManipulatorUtil::DisplayData* data)
 {
     if(!data)
         return;
     
 	short mousex, mousey;
 	mousePosition(mousex, mousey);
-<<<<<<< HEAD
-	
-	MPointArray points = data->buildPoints2D;
-=======
+
     MPoint viewPoint;
 
 	const MPointArray& points = data->buildPoints2D;
->>>>>>> d772c708
 	if(points.length() > 0)
 	{
         MPointArray drawPoints;
@@ -487,7 +367,7 @@
 	}
 }
 
-void MVGCreateManipulator::drawOtherPreview2D(M3dView& view, const DisplayData* data)
+void MVGCreateManipulator::drawOtherPreview2D(M3dView& view, const MVGManipulatorUtil::DisplayData* data)
 {
     if(!data)
         return;
@@ -574,20 +454,13 @@
 	}
          
     // Keep the old first 2 points to have a connected face
-<<<<<<< HEAD
     _manipUtil->previewFace3D()[0] = edgePoint3D_1;
     _manipUtil->previewFace3D()[1] = edgePoint3D_0;
    
 	// TODO : compute plane with straight line constraint
 }
-=======
-    _manipUtils.previewFace3D()[0] = edgePoint3D_1;
-    _manipUtils.previewFace3D()[1] = edgePoint3D_0;
-
-	// TODO : compute plane with straight line constraint
-}
-
-bool MVGCreateManipulator::createFace(M3dView& view, DisplayData* data, MVGEditCmd* cmd)
+
+bool MVGCreateManipulator::createFace(M3dView& view, MVGManipulatorUtil::DisplayData* data, MVGEditCmd* cmd)
 {
     if(!data)
         return false;
@@ -602,40 +475,8 @@
     }
 
     MDagPath emptyPath;
-    if(!addCreateFaceCommand(cmd, emptyPath, facePoints3D))
+    if(!_manipUtil->addCreateFaceCommand(emptyPath, facePoints3D))
         return false;
     
     return true;
-}
-
-bool MVGCreateManipulator::addCreateFaceCommand(MVGEditCmd* cmd, const MDagPath& meshPath, const MPointArray& facePoints3D) const
-{
-	// Undo/redo
-	if(facePoints3D.length() < 4)
-		return false;
-	cmd = (MVGEditCmd *)_ctx->newCmd();
-	if(!cmd) {
-	  LOG_ERROR("invalid command object.")
-	  return false;
-	}
-
-	// FIX ME - Convert to KObject space
-	MPointArray objectPoints;
-	for(int i = 0; i < facePoints3D.length(); ++i)
-	{
-		MPoint objPoint = facePoints3D[i] * meshPath.inclusiveMatrixInverse();	
-		objectPoints.append(objPoint);
-	}
-	
-	// Create face
-	cmd->doAddPolygon(meshPath, objectPoints);
-	if(cmd->redoIt())
-		cmd->finalize();
-    
-    MVGProjectWrapper::instance().rebuildAllMeshesCacheFromMaya();
-	MVGProjectWrapper::instance().rebuildCacheFromMaya();
-	
-	return true;
-}
-}	//mayaMVG
->>>>>>> d772c708
+}