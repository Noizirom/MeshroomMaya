--- conflicted
+++ resolved
@@ -1,7 +1,8 @@
 #include "mayaMVG/maya/context/MVGManipulatorUtil.h"
 #include "mayaMVG/maya/context/MVGDrawUtil.h"
+#include "mayaMVG/maya/context/MVGContext.h"
+#include "mayaMVG/maya/cmd/MVGEditCmd.h"
 #include "mayaMVG/core/MVGGeometryUtil.h"
-<<<<<<< HEAD
 #include "mayaMVG/core/MVGLog.h"
 #include <maya/MMatrix.h>
 // #include <maya/MQtUtil.h>
@@ -17,13 +18,6 @@
 MVGManipulatorUtil::MVGManipulatorUtil(MVGContext* context)
 	: _context(context)
 	, _intersectionState(eIntersectionNone)
-=======
-
-namespace mayaMVG {
-
-MVGManipulatorUtil::MVGManipulatorUtil()
-	: _intersectionState(eIntersectionNone)
->>>>>>> d772c708
 {
 	_intersectionData.pointIndex = -1;
 }
@@ -173,73 +167,11 @@
 {
 	if(_previewFace3D.length() > 0)
 	{
-<<<<<<< HEAD
-		glLineWidth(1.5f);
-		glBegin(GL_LINE_LOOP);
-			glVertex3f(_previewFace3D[0].x, _previewFace3D[0].y, _previewFace3D[0].z);
-			glVertex3f(_previewFace3D[1].x, _previewFace3D[1].y, _previewFace3D[1].z);
-			glVertex3f(_previewFace3D[2].x, _previewFace3D[2].y, _previewFace3D[2].z);
-			glVertex3f(_previewFace3D[3].x, _previewFace3D[3].y, _previewFace3D[3].z);
-		glEnd();
-		glLineWidth(1.f);
-		glDisable(GL_LINE_STIPPLE);
-			glColor4f(1.f, 1.f, 1.f, 0.6f);
-			glBegin(GL_POLYGON);
-				glVertex3f(_previewFace3D[0].x, _previewFace3D[0].y, _previewFace3D[0].z);
-				glVertex3f(_previewFace3D[1].x, _previewFace3D[1].y, _previewFace3D[1].z);
-				glVertex3f(_previewFace3D[2].x, _previewFace3D[2].y, _previewFace3D[2].z);
-				glVertex3f(_previewFace3D[3].x, _previewFace3D[3].y, _previewFace3D[3].z);
-			glEnd();
-	}
-}
-
-bool MVGManipulatorUtil::addCreateFaceCommand(MDagPath& meshPath, const MPointArray& facePoints3D)
-{
-	if(facePoints3D.length() < 4)
-		return false;
-	MVGEditCmd* cmd = (MVGEditCmd*)_context->newCmd();
-	if(!cmd) {
-	  LOG_ERROR("invalid command object.")
-	  return false;
-	}
-
-	// FIX ME - Convert to KObject space
-	MPointArray objectPoints;
-	for(int i = 0; i < facePoints3D.length(); ++i) {
-		MPoint objPoint = facePoints3D[i] * meshPath.inclusiveMatrixInverse();	
-		objectPoints.append(objPoint);
-	}
-	
-	// Create face
-	cmd->doAddPolygon(meshPath, objectPoints);
-	if(cmd->redoIt())
-		cmd->finalize();
-	
-	return true;
-}
-
-bool MVGManipulatorUtil::addUpdateFaceCommand(MDagPath& meshPath, const MPointArray& newFacePoints3D, const MIntArray& verticesIndexes)
-{
-	
-	if(newFacePoints3D.length() != verticesIndexes.length()) {
-		LOG_ERROR("Need an ID per point")
-		return false;
-	}
-	// Undo/redo
-	MVGEditCmd* cmd = (MVGEditCmd*)_context->newCmd();
-	if(!cmd) {
-	  LOG_ERROR("invalid command object.")
-	  return false;
-	}
-	cmd->doMove(meshPath, newFacePoints3D, verticesIndexes);
-	if(cmd->redoIt())
-		cmd->finalize();
-}
-
-void MVGManipulatorUtil::reset()
-{
-	rebuildAllMeshesCacheFromMaya();
-	rebuild();
+		MVector color(0.f, 0.f, 1.f);
+		MVGDrawUtil::drawLineLoop3D(_previewFace3D, color);
+		color = MVector(1.f, 1.f, 1.f);
+		MVGDrawUtil::drawPolygon3D(_previewFace3D, color, 0.6f);
+	}
 }
 
 void MVGManipulatorUtil::rebuild() 
@@ -385,6 +317,11 @@
 
 MVGManipulatorUtil::DisplayData* MVGManipulatorUtil::getDisplayData(M3dView& view)
 {		
+	if(_cacheCameraToDisplayData.empty()) {
+		rebuildAllMeshesCacheFromMaya();
+		rebuild();
+	}
+
 	MDagPath path;
 	view.getCamera(path);
 	std::map<std::string, DisplayData>::iterator it = _cacheCameraToDisplayData.find(path.fullPathName().asChar());
@@ -395,6 +332,11 @@
 
 MVGManipulatorUtil::DisplayData* MVGManipulatorUtil::getComplementaryDisplayData(M3dView& view)
 {		
+	if(_cacheCameraToDisplayData.empty()) {
+		rebuildAllMeshesCacheFromMaya();
+		rebuild();
+	}
+
 	MDagPath path;
 	view.getCamera(path);
 	std::map<std::string, MVGManipulatorUtil::DisplayData>::iterator it = _cacheCameraToDisplayData.begin();
@@ -405,12 +347,50 @@
 	}
 	return NULL;
 }
-=======
-        MVector color(0.f, 0.f, 1.f);
-        MVGDrawUtil::drawLineLoop3D(_previewFace3D, color);
-        color = MVector(1.f, 1.f, 1.f);
-        MVGDrawUtil::drawPolygon3D(_previewFace3D, color, 0.6f);
-	}
-}
-}	// namespace
->>>>>>> d772c708
+
+bool MVGManipulatorUtil::addCreateFaceCommand(const MDagPath& meshPath, const MPointArray& facePoints3D) const
+{
+	// Undo/redo
+	if(facePoints3D.length() < 4)
+		return false;
+
+	MVGEditCmd* cmd = (MVGEditCmd *)_context->newCmd();
+	if(!cmd) {
+	  LOG_ERROR("invalid command object.")
+	  return false;
+	}
+
+	// FIX ME - Convert to KObject space
+	MPointArray objectPoints;
+	for(int i = 0; i < facePoints3D.length(); ++i)
+	{
+		MPoint objPoint = facePoints3D[i] * meshPath.inclusiveMatrixInverse();	
+		objectPoints.append(objPoint);
+	}
+	
+	// Create face
+	cmd->doAddPolygon(meshPath, objectPoints);
+	if(cmd->redoIt())
+		cmd->finalize();
+	return true;
+}
+
+bool MVGManipulatorUtil::addUpdateFaceCommand(const MDagPath& meshPath, const MPointArray& newFacePoints3D, const MIntArray& verticesIndexes) const
+{
+	if(newFacePoints3D.length() != verticesIndexes.length())
+	{
+		LOG_ERROR("Need an ID per point")
+		return false;
+	}
+	
+    MVGEditCmd* cmd = (MVGEditCmd *)_context->newCmd();
+    if(!cmd) {
+      LOG_ERROR("invalid command object.")
+      return false;
+    }
+
+	cmd->doMove(meshPath, newFacePoints3D, verticesIndexes);
+	if(cmd->redoIt())
+		cmd->finalize();
+	return true;
+}