--- conflicted
+++ resolved
@@ -142,23 +142,22 @@
     }
 }
 
-<<<<<<< HEAD
 static void sceneSavedCB(void*)
-=======
+{
+    MVGProjectWrapper* project = getProjectWrapper();
+    if(!project)
+        return;
+    project->clearImageCache();
+}
+
 /**
  * @brief Listen to the Maya nodes creation to update the list of Meshes.
 **/
 static void nodeAddedCB(MObject& node, void*)
->>>>>>> 6d522fd8
-{
-    MVGProjectWrapper* project = getProjectWrapper();
-    if(!project)
-        return;
-<<<<<<< HEAD
-    project->clearImageCache();
-}
-
-=======
+{
+    MVGProjectWrapper* project = getProjectWrapper();
+    if(!project)
+        return;
 
     switch(node.apiType())
     {
@@ -176,7 +175,7 @@
             break;
     }
 }
->>>>>>> 6d522fd8
+
 static void nodeRemovedCB(MObject& node, void*)
 {
     MVGProjectWrapper* project = getProjectWrapper();
