#pragma once

// MayaMVG version as string. For example "0.2.0"
<<<<<<< HEAD
#define MAYAMVG_VERSION "0.4.1"
=======
#define MAYAMVG_VERSION "0.2.3"
>>>>>>> ec670797
<|MERGE_RESOLUTION|>--- conflicted
+++ resolved
@@ -1,8 +1,4 @@
 #pragma once
 
 // MayaMVG version as string. For example "0.2.0"
-<<<<<<< HEAD
 #define MAYAMVG_VERSION "0.4.1"
-=======
-#define MAYAMVG_VERSION "0.2.3"
->>>>>>> ec670797
