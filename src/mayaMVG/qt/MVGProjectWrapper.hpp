#pragma once

#include "mayaMVG/qt/QObjectListModel.hpp"
#include "mayaMVG/qt/MVGPanelWrapper.hpp"
#include "mayaMVG/qt/MVGCameraWrapper.hpp"
#include "mayaMVG/qt/MVGMeshWrapper.hpp"
#include "mayaMVG/core/MVGProject.hpp"
#include "maya/MDistance.h"
#include <QObject>

namespace mayaMVG
{

class MVGProjectWrapper : public QObject
{
    Q_OBJECT

    Q_PROPERTY(QString projectDirectory READ getProjectDirectory WRITE setProjectDirectory NOTIFY
                   projectDirectoryChanged);
    Q_PROPERTY(int editMode READ getEditMode NOTIFY editModeChanged);
    Q_PROPERTY(int moveMode READ getMoveMode NOTIFY moveModeChanged);
    Q_PROPERTY(QObjectListModel* cameraModel READ getCameraModel NOTIFY cameraModelChanged);
    Q_PROPERTY(QObjectListModel* meshModel READ getMeshModel NOTIFY meshModelChanged);
    Q_PROPERTY(QString currentContext READ getCurrentContext WRITE setCurrentContext NOTIFY
                   currentContextChanged);
    Q_PROPERTY(QObjectListModel* panelList READ getPanelList NOTIFY panelListChanged);
    Q_PROPERTY(QString currentUnit READ getCurrentUnit NOTIFY currentUnitChanged);
    Q_PROPERTY(QString pluginVersion READ getPluginVersion CONSTANT);
    Q_PROPERTY(bool isProjectLoading READ getIsProjectLoading NOTIFY isProjectLoadingChanged);

public:
    MVGProjectWrapper();
    ~MVGProjectWrapper();

public Q_SLOTS:
    const QString getProjectDirectory() const;
    void setProjectDirectory(const QString& directory);
    const int getEditMode() const { return _editMode; }
    const int getMoveMode() const { return _moveMode; }
    QObjectListModel* getCameraModel() { return &_cameraList; }
    QObjectListModel* getMeshModel() { return &_meshesList; }
    QStringList& getSelectedCameras() { return _selectedCameras; }
    QStringList& getSelectedMeshes() { return _selectedMeshes; }
    QObjectListModel* getPanelList() { return &_panelList; }
    const QString getCurrentContext() const;
    void setCurrentContext(const QString&);
    const QString getCurrentUnit() const;
    const QString getPluginVersion() const;
    const bool getIsProjectLoading() const { return _isProjectLoading; }
    void setIsProjectLoading(const bool value);

Q_SIGNALS:
    void projectDirectoryChanged();
    void editModeChanged();
    void moveModeChanged();
    void cameraModelChanged();
    void meshModelChanged();
    void currentContextChanged();
    void panelListChanged();
    void currentUnitChanged();
    void isProjectLoadingChanged();
    void centerCameraListByIndex(const int cameraIndex);
    void centerMeshListByIndex(const int meshIndex);

public:
<<<<<<< HEAD
    Q_INVOKABLE void addCamerasToIHMSelection(const QStringList& cameraNames, bool center = false);
    Q_INVOKABLE void addCamerasToMayaSelection(const QStringList& cameraNames) const;
    Q_INVOKABLE void addMeshesToIHMSelection(const QStringList& selectedMeshes,
                                             bool center = false);
    Q_INVOKABLE void addMeshesToMayaSelection(const QStringList& meshes) const;
=======
>>>>>>> 2baed0eb
    Q_INVOKABLE QString openFileDialog() const;
    Q_INVOKABLE void scaleScene(const double scaleSize) const;
    // Context & Modes
    Q_INVOKABLE void activeSelectionContext() const;
    Q_INVOKABLE void setCreationMode();
    Q_INVOKABLE void setTriangulationMode();
    Q_INVOKABLE void setPointCloudMode();
    Q_INVOKABLE void setAdjacentPlaneMode();
    // Project
    Q_INVOKABLE void loadExistingProject();
    Q_INVOKABLE void loadNewProject(const QString& projectDirectoryPath);
<<<<<<< HEAD
    Q_INVOKABLE void scaleScene(const double scaleSize) const;
    Q_INVOKABLE void setCameraToView(QObject* camera, const QString& viewName);
=======
    // Selection
    Q_INVOKABLE void addCamerasToIHMSelection(const QStringList& cameraNames, bool center = false);
    Q_INVOKABLE void addCamerasToMayaSelection(const QStringList& cameraNames) const;
    // Cameras
    Q_INVOKABLE void setCameraToView(QObject* camera, const QString& viewName,
                                     bool rebuildCache = true);
>>>>>>> 2baed0eb
    Q_INVOKABLE void setCamerasNear(const double near);
    Q_INVOKABLE void setCamerasFar(const double far);
    Q_INVOKABLE void setCameraLocatorScale(const double scale);
    // Should be a private and non invokable function
    Q_INVOKABLE void reloadMVGMeshesFromMaya();

    void clear();
    void clearImageCache();
    void removeCameraFromUI(MDagPath& cameraPath);
    void addMeshToUI(const MDagPath& meshPath);
    void removeMeshFromUI(const MDagPath& meshPath);
    void emitCurrentUnitChanged();
<<<<<<< HEAD
    void clearCameraSelection();
    void clearMeshSelection();
=======
    void emitModeChanged();

    // Setter not callable from QML
    void setEditMode(const int mode);
    void setMoveMode(const int mode);
>>>>>>> 2baed0eb

private:
    void reloadMVGCamerasFromMaya();

private:
    QObjectListModel _cameraList;
    QObjectListModel _meshesList;
    // DagPaths of the selected cameras as stringNames of the selected cameras
    /// Selection already stored in camera but this list is needed for a faster access
    QStringList _selectedCameras;
    /// DagPaths of the selected meshes as string
    /// Selection already stored in mesh but this list is needed for a faster access
    QStringList _selectedMeshes;
    MVGProject _project;
    QObjectListModel _panelList;
    QString _currentContext;
    int _editMode;
    int _moveMode;
    bool _isProjectLoading;

    std::map<std::string, MVGCameraWrapper*> _camerasByName;
    std::map<std::string, MVGMeshWrapper*> _meshesByName;
    /// map view to active camera
    std::map<std::string, std::string> _activeCameraNameByView;
    QMap<MDistance::Unit, QString> _unitMap;
};

} // namespace<|MERGE_RESOLUTION|>--- conflicted
+++ resolved
@@ -63,14 +63,6 @@
     void centerMeshListByIndex(const int meshIndex);
 
 public:
-<<<<<<< HEAD
-    Q_INVOKABLE void addCamerasToIHMSelection(const QStringList& cameraNames, bool center = false);
-    Q_INVOKABLE void addCamerasToMayaSelection(const QStringList& cameraNames) const;
-    Q_INVOKABLE void addMeshesToIHMSelection(const QStringList& selectedMeshes,
-                                             bool center = false);
-    Q_INVOKABLE void addMeshesToMayaSelection(const QStringList& meshes) const;
-=======
->>>>>>> 2baed0eb
     Q_INVOKABLE QString openFileDialog() const;
     Q_INVOKABLE void scaleScene(const double scaleSize) const;
     // Context & Modes
@@ -82,39 +74,34 @@
     // Project
     Q_INVOKABLE void loadExistingProject();
     Q_INVOKABLE void loadNewProject(const QString& projectDirectoryPath);
-<<<<<<< HEAD
-    Q_INVOKABLE void scaleScene(const double scaleSize) const;
-    Q_INVOKABLE void setCameraToView(QObject* camera, const QString& viewName);
-=======
     // Selection
     Q_INVOKABLE void addCamerasToIHMSelection(const QStringList& cameraNames, bool center = false);
     Q_INVOKABLE void addCamerasToMayaSelection(const QStringList& cameraNames) const;
+    Q_INVOKABLE void addMeshesToIHMSelection(const QStringList& selectedMeshes,
+                                             bool center = false);
+    Q_INVOKABLE void addMeshesToMayaSelection(const QStringList& meshes) const;
     // Cameras
-    Q_INVOKABLE void setCameraToView(QObject* camera, const QString& viewName,
-                                     bool rebuildCache = true);
->>>>>>> 2baed0eb
+    Q_INVOKABLE void setCameraToView(QObject* camera, const QString& viewName);
     Q_INVOKABLE void setCamerasNear(const double near);
     Q_INVOKABLE void setCamerasFar(const double far);
     Q_INVOKABLE void setCameraLocatorScale(const double scale);
     // Should be a private and non invokable function
     Q_INVOKABLE void reloadMVGMeshesFromMaya();
-
+    
+    // Clear
     void clear();
     void clearImageCache();
+    void clearCameraSelection();
+    void clearMeshSelection();
+    // UI
     void removeCameraFromUI(MDagPath& cameraPath);
     void addMeshToUI(const MDagPath& meshPath);
     void removeMeshFromUI(const MDagPath& meshPath);
-    void emitCurrentUnitChanged();
-<<<<<<< HEAD
-    void clearCameraSelection();
-    void clearMeshSelection();
-=======
-    void emitModeChanged();
-
+    // Signals
+    void emitCurrentUnitChanged(); 
     // Setter not callable from QML
     void setEditMode(const int mode);
     void setMoveMode(const int mode);
->>>>>>> 2baed0eb
 
 private:
     void reloadMVGCamerasFromMaya();
