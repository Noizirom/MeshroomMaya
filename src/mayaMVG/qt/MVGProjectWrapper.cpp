#include "mayaMVG/qt/MVGProjectWrapper.h"
#include "mayaMVG/qt/MVGCameraWrapper.h"
#include "mayaMVG/maya/MVGMayaUtil.h"
#include "mayaMVG/core/MVGLog.h"
#include <maya/MQtUtil.h>
// #include <maya/MItDependencyNodes.h>
// #include <maya/MFnDependencyNode.h>
// #include <maya/MFnMesh.h>
// #include <maya/MItMeshEdge.h>
// #include <maya/MItMeshVertex.h>
// #include <maya/MItMeshPolygon.h>
#include "mayaMVG/core/MVGGeometryUtil.h"

using namespace mayaMVG;

MVGProjectWrapper::MVGProjectWrapper()
{
	_allPanelNames.append("mvgLPanel");
	_allPanelNames.append("mvgRPanel");
	_visiblePanelNames = _allPanelNames;
	
	_project = MVGProject(MVGProject::_PROJECT);
	if(!_project.isValid()) {
		_project = MVGProject::create(MVGProject::_PROJECT);
		LOG_INFO("New OpenMVG Project.")
	}
    
    // // Initialize currentContext
    // MString context;
    // MVGMayaUtil::getCurrentContext(context);
    // _currentContext = context.asChar();
}

MVGProjectWrapper::~MVGProjectWrapper()
{
}

const QString MVGProjectWrapper::moduleDirectory() const
{
	return QString(_project.moduleDirectory().c_str());
}

const QString MVGProjectWrapper::projectDirectory() const
{
	return QString(_project.projectDirectory().c_str());
}

const QString MVGProjectWrapper::logText() const
{
	return _logText;
}

void MVGProjectWrapper::setLogText(const QString& text)
{
	_logText = text;
	Q_EMIT logTextChanged();
}

// const QString MVGProjectWrapper::currentContext() const
// {
//     return _currentContext;
// }

// void MVGProjectWrapper::setCurrentContext(const QString& context)
// {
//     _currentContext = context;
//     Q_EMIT currentContextChanged();
// }

void MVGProjectWrapper::appendLogText(const QString& text)
{
	_logText.append(text + "\n");
	Q_EMIT logTextChanged();
}

void MVGProjectWrapper::setProjectDirectory(const QString& directory)
{
	_project.setProjectDirectory(directory.toStdString());
	Q_EMIT projectDirectoryChanged();
}

QString MVGProjectWrapper::openFileDialog() const
{
	MString directoryPath;
	MVGMayaUtil::openFileDialog(directoryPath);	
    return MQtUtil::toQString(directoryPath);
}

void MVGProjectWrapper::activeSelectionContext() const
{
	MVGMayaUtil::activeSelectionContext();
}

void MVGProjectWrapper::activeMVGContext() 
{
	MVGMayaUtil::activeContext();
    // rebuildAllMeshesCacheFromMaya();
    // rebuildCacheFromMaya();
}

void MVGProjectWrapper::loadProject(const QString& projectDirectoryPath)
{	
    if(projectDirectoryPath.isEmpty())
        return;
	if(!_project.load(projectDirectoryPath.toStdString())) {
		LOG_ERROR("An error occured when loading project.");
		appendLogText(QString("An error occured when loading project."));
        return;
	}
	_project.setProjectDirectory(projectDirectoryPath.toStdString());
	Q_EMIT projectDirectoryChanged();
	
	reloadMVGCamerasFromMaya();
	// Select the two first cameras for the views
	if(_cameraList.size() > 1) {
		QList<MVGCameraWrapper*>& cameras = _cameraList.asQList<MVGCameraWrapper>();
		setCameraToView(cameras[0], _visiblePanelNames[0]);
		setCameraToView(cameras[1], _visiblePanelNames[1]);
	}
<<<<<<< HEAD
	// rebuildCacheFromMaya();
=======
    rebuildAllMeshesCacheFromMaya();
	rebuildCacheFromMaya();
>>>>>>> d772c708
}

void MVGProjectWrapper::selectItems(const QList<QString>& cameraNames) const
{
    foreach(MVGCameraWrapper* camera, _cameraList.asQList<MVGCameraWrapper>())
        camera->setIsSelected(cameraNames.contains(camera->name()));
}

void MVGProjectWrapper::selectCameras(const QStringList& cameraNames) const
{
    std::vector<std::string> cameras;
    for(QStringList::const_iterator it = cameraNames.begin(); it != cameraNames.end(); ++it)
        cameras.push_back(it->toStdString());
    
    _project.selectCameras(cameras);
}

void MVGProjectWrapper::setCameraToView(QObject* camera, const QString& viewName) const
{
    foreach(MVGCameraWrapper* c, _cameraList.asQList<MVGCameraWrapper>())
        c->setInView(viewName, false);
    MVGCameraWrapper*cam = qobject_cast<MVGCameraWrapper*>(camera);
    cam->setInView(viewName, true);
}

<<<<<<< HEAD
void MVGProjectWrapper::reloadProjectFromMaya()
=======

DisplayData* MVGProjectWrapper::getCachedDisplayData(M3dView& view)
{		
	if(!MVGMayaUtil::isMVGView(view))
		return NULL;
	MDagPath cameraPath;
	view.getCamera(cameraPath);
	std::map<std::string, DisplayData>::iterator it = _cacheCameraToDisplayData.find(cameraPath.fullPathName().asChar());
	
	if(it == _cacheCameraToDisplayData.end())
	{	
		return NULL;
	}
	else {
		return &(it->second);
	}
	
	return NULL;
}

void MVGProjectWrapper::reloadMVGCamerasFromMaya()
>>>>>>> d772c708
{
    Q_EMIT projectDirectoryChanged();
	// Cameras
	const std::vector<MVGCamera>& cameraList = _project.cameras();
	std::vector<MVGCamera>::const_iterator it = cameraList.begin();
	_cameraList.clear();
	for(; it != cameraList.end(); ++it) {
		_cameraList.append(new MVGCameraWrapper(*it));
	}
	Q_EMIT cameraModelChanged();
	// TODO : Camera selection
}
<<<<<<< HEAD
=======

void MVGProjectWrapper::rebuildCacheFromMaya() 
{	
	_cacheCameraToDisplayData.clear();
	// Rebuild for temporary cache
	// TODO: remove to use directly data from Maya
	for(QStringList::iterator panelIt = _visiblePanelNames.begin(); panelIt!= _visiblePanelNames.end(); ++panelIt)
	{
		M3dView view;
		MStatus status;
		status = M3dView::getM3dViewFromModelPanel(panelIt->toStdString().c_str(), view);
		CHECK(status);
        
		MDagPath cameraPath;
		view.getCamera(cameraPath);
		view.updateViewingParameters();
		MVGCamera c(cameraPath);
		if(c.isValid()) {
			DisplayData data;
			data.camera = c;
			
			// Browse meshes
			std::map<std::string, std::vector<MVGPoint2D> > newMap;
			for(std::map<std::string, MPointArray>::iterator it = _cacheMeshToPointArray.begin(); it != _cacheMeshToPointArray.end(); ++it)
			{
				std::vector<MVGPoint2D> points2D;
				// Browse points
				MPointArray& points3D = it->second;
				for(int i = 0; i < points3D.length(); ++i)
				{
					MVGPoint2D mvgPoint;;
					mvgPoint.point3D = points3D[i];
					MPoint point2D;
					MVGGeometryUtil::worldToCamera(view, points3D[i], point2D);
					mvgPoint.projectedPoint3D = point2D;
					mvgPoint.movableState = _cacheMeshToMovablePoint[it->first].at(i);
					
					points2D.push_back(mvgPoint);
				}
				
				newMap[it->first] = points2D;
			}
			
			data.allPoints2D = newMap;		
			_cacheCameraToDisplayData[cameraPath.fullPathName().asChar()] = data;
		}
	}
}

void MVGProjectWrapper::clear()
{
    _cacheCameraToDisplayData.clear();
    _cacheMeshToEdgeArray.clear();
    _cacheMeshToMovablePoint.clear();
    _cacheMeshToPointArray.clear();
    _cameraList.clear();
    
    Q_EMIT projectDirectoryChanged();
}

MStatus MVGProjectWrapper::rebuildAllMeshesCacheFromMaya()
{
	MStatus status;
	_cacheMeshToPointArray.clear();
	_cacheMeshToMovablePoint.clear();
	_cacheMeshToEdgeArray.clear();
	// Retrieves all meshes
	MDagPath path;
	MItDependencyNodes it(MFn::kMesh);
	for(; !it.isDone(); it.next()) {
		MFnDependencyNode fn(it.thisNode());
		MDagPath::getAPathTo(fn.object(), path);
		status = rebuildMeshCacheFromMaya(path);
	}
	
	return status;
}

MStatus MVGProjectWrapper::rebuildMeshCacheFromMaya(MDagPath& meshPath)
{	
	MStatus status;
    MVGMesh mesh(meshPath);
	MPointArray meshPoints;
	std::vector<MIntArray> meshEdges;
	
	// Mesh points
	if(!mesh.getPoints(meshPoints))
		return MS::kFailure;
	_cacheMeshToPointArray[meshPath.fullPathName().asChar()] = meshPoints;
	
	// Connected face
	std::vector<EPointState> movableStates;
	MItMeshVertex vertexIt(meshPath, MObject::kNullObj, &status);
	if(!status)
		return MS::kFailure;
	
	MIntArray faceList;
	while(!vertexIt.isDone())
	{
		vertexIt.getConnectedFaces(faceList);
		// Point connected to several faces
		if(faceList.length() > 1)
			movableStates.push_back(eUnMovable);
		
		// Face points connected to several face
		else if(faceList.length() > 0)
		{			
			// Get the points of the first face
			MItMeshPolygon faceIt(meshPath, MObject::kNullObj);
			int prev;
			faceIt.setIndex(faceList[0], prev);
			MIntArray faceVerticesIndexes;
			faceIt.getVertices(faceVerticesIndexes);
			
			// For each point, check number of connected faces
			int numConnectedFace;
			bool check = false;
			for(int i = 0; i < faceVerticesIndexes.length(); ++i)
			{
				MItMeshVertex vertexIter(meshPath, MObject::kNullObj);
				vertexIter.setIndex(faceVerticesIndexes[i], prev);
				vertexIter.numConnectedFaces(numConnectedFace);
				if(numConnectedFace > 1)
				{
					movableStates.push_back(eMovableInSamePlane);
					check = true;
					break;
				}		
			}
			if(!check)
				movableStates.push_back(eMovableRecompute);
		}
		vertexIt.next();
	}
	_cacheMeshToMovablePoint[meshPath.fullPathName().asChar()] = movableStates;	
	
	// Mesh edges
	MItMeshEdge edgeIt(meshPath, MObject::kNullObj, &status);
	if(!status)
		return MS::kFailure;
	
	while(!edgeIt.isDone())
	{
		MIntArray pointIndexArray;
		pointIndexArray.append(edgeIt.index(0));
		pointIndexArray.append(edgeIt.index(1));
		meshEdges.push_back(pointIndexArray);
		edgeIt.next();
	}
	_cacheMeshToEdgeArray[meshPath.fullPathName().asChar()] = meshEdges;	
	return status;
}
>>>>>>> d772c708
<|MERGE_RESOLUTION|>--- conflicted
+++ resolved
@@ -3,12 +3,6 @@
 #include "mayaMVG/maya/MVGMayaUtil.h"
 #include "mayaMVG/core/MVGLog.h"
 #include <maya/MQtUtil.h>
-// #include <maya/MItDependencyNodes.h>
-// #include <maya/MFnDependencyNode.h>
-// #include <maya/MFnMesh.h>
-// #include <maya/MItMeshEdge.h>
-// #include <maya/MItMeshVertex.h>
-// #include <maya/MItMeshPolygon.h>
 #include "mayaMVG/core/MVGGeometryUtil.h"
 
 using namespace mayaMVG;
@@ -117,12 +111,8 @@
 		setCameraToView(cameras[0], _visiblePanelNames[0]);
 		setCameraToView(cameras[1], _visiblePanelNames[1]);
 	}
-<<<<<<< HEAD
+	// rebuildAllMeshesCacheFromMaya();
 	// rebuildCacheFromMaya();
-=======
-    rebuildAllMeshesCacheFromMaya();
-	rebuildCacheFromMaya();
->>>>>>> d772c708
 }
 
 void MVGProjectWrapper::selectItems(const QList<QString>& cameraNames) const
@@ -148,31 +138,30 @@
     cam->setInView(viewName, true);
 }
 
-<<<<<<< HEAD
-void MVGProjectWrapper::reloadProjectFromMaya()
-=======
-
-DisplayData* MVGProjectWrapper::getCachedDisplayData(M3dView& view)
-{		
-	if(!MVGMayaUtil::isMVGView(view))
-		return NULL;
-	MDagPath cameraPath;
-	view.getCamera(cameraPath);
-	std::map<std::string, DisplayData>::iterator it = _cacheCameraToDisplayData.find(cameraPath.fullPathName().asChar());
-	
-	if(it == _cacheCameraToDisplayData.end())
-	{	
-		return NULL;
-	}
-	else {
-		return &(it->second);
-	}
-	
-	return NULL;
-}
+// <<<<<<< HEAD
+// void MVGProjectWrapper::reloadProjectFromMaya()
+// =======
+
+// DisplayData* MVGProjectWrapper::getCachedDisplayData(M3dView& view)
+// {		
+// 	if(!MVGMayaUtil::isMVGView(view))
+// 		return NULL;
+// 	MDagPath cameraPath;
+// 	view.getCamera(cameraPath);
+// 	std::map<std::string, DisplayData>::iterator it = _cacheCameraToDisplayData.find(cameraPath.fullPathName().asChar());
+	
+// 	if(it == _cacheCameraToDisplayData.end())
+// 	{	
+// 		return NULL;
+// 	}
+// 	else {
+// 		return &(it->second);
+// 	}
+	
+// 	return NULL;
+// }
 
 void MVGProjectWrapper::reloadMVGCamerasFromMaya()
->>>>>>> d772c708
 {
     Q_EMIT projectDirectoryChanged();
 	// Cameras
@@ -185,158 +174,158 @@
 	Q_EMIT cameraModelChanged();
 	// TODO : Camera selection
 }
-<<<<<<< HEAD
-=======
-
-void MVGProjectWrapper::rebuildCacheFromMaya() 
-{	
-	_cacheCameraToDisplayData.clear();
-	// Rebuild for temporary cache
-	// TODO: remove to use directly data from Maya
-	for(QStringList::iterator panelIt = _visiblePanelNames.begin(); panelIt!= _visiblePanelNames.end(); ++panelIt)
-	{
-		M3dView view;
-		MStatus status;
-		status = M3dView::getM3dViewFromModelPanel(panelIt->toStdString().c_str(), view);
-		CHECK(status);
+
+// <<<<<<< HEAD
+// =======
+// void MVGProjectWrapper::rebuildCacheFromMaya() 
+// {	
+// 	_cacheCameraToDisplayData.clear();
+// 	// Rebuild for temporary cache
+// 	// TODO: remove to use directly data from Maya
+// 	for(QStringList::iterator panelIt = _visiblePanelNames.begin(); panelIt!= _visiblePanelNames.end(); ++panelIt)
+// 	{
+// 		M3dView view;
+// 		MStatus status;
+// 		status = M3dView::getM3dViewFromModelPanel(panelIt->toStdString().c_str(), view);
+// 		CHECK(status);
         
-		MDagPath cameraPath;
-		view.getCamera(cameraPath);
-		view.updateViewingParameters();
-		MVGCamera c(cameraPath);
-		if(c.isValid()) {
-			DisplayData data;
-			data.camera = c;
+// 		MDagPath cameraPath;
+// 		view.getCamera(cameraPath);
+// 		view.updateViewingParameters();
+// 		MVGCamera c(cameraPath);
+// 		if(c.isValid()) {
+// 			DisplayData data;
+// 			data.camera = c;
 			
-			// Browse meshes
-			std::map<std::string, std::vector<MVGPoint2D> > newMap;
-			for(std::map<std::string, MPointArray>::iterator it = _cacheMeshToPointArray.begin(); it != _cacheMeshToPointArray.end(); ++it)
-			{
-				std::vector<MVGPoint2D> points2D;
-				// Browse points
-				MPointArray& points3D = it->second;
-				for(int i = 0; i < points3D.length(); ++i)
-				{
-					MVGPoint2D mvgPoint;;
-					mvgPoint.point3D = points3D[i];
-					MPoint point2D;
-					MVGGeometryUtil::worldToCamera(view, points3D[i], point2D);
-					mvgPoint.projectedPoint3D = point2D;
-					mvgPoint.movableState = _cacheMeshToMovablePoint[it->first].at(i);
+// 			// Browse meshes
+// 			std::map<std::string, std::vector<MVGPoint2D> > newMap;
+// 			for(std::map<std::string, MPointArray>::iterator it = _cacheMeshToPointArray.begin(); it != _cacheMeshToPointArray.end(); ++it)
+// 			{
+// 				std::vector<MVGPoint2D> points2D;
+// 				// Browse points
+// 				MPointArray& points3D = it->second;
+// 				for(int i = 0; i < points3D.length(); ++i)
+// 				{
+// 					MVGPoint2D mvgPoint;;
+// 					mvgPoint.point3D = points3D[i];
+// 					MPoint point2D;
+// 					MVGGeometryUtil::worldToCamera(view, points3D[i], point2D);
+// 					mvgPoint.projectedPoint3D = point2D;
+// 					mvgPoint.movableState = _cacheMeshToMovablePoint[it->first].at(i);
 					
-					points2D.push_back(mvgPoint);
-				}
+// 					points2D.push_back(mvgPoint);
+// 				}
 				
-				newMap[it->first] = points2D;
-			}
+// 				newMap[it->first] = points2D;
+// 			}
 			
-			data.allPoints2D = newMap;		
-			_cacheCameraToDisplayData[cameraPath.fullPathName().asChar()] = data;
-		}
-	}
-}
-
-void MVGProjectWrapper::clear()
-{
-    _cacheCameraToDisplayData.clear();
-    _cacheMeshToEdgeArray.clear();
-    _cacheMeshToMovablePoint.clear();
-    _cacheMeshToPointArray.clear();
-    _cameraList.clear();
+// 			data.allPoints2D = newMap;		
+// 			_cacheCameraToDisplayData[cameraPath.fullPathName().asChar()] = data;
+// 		}
+// 	}
+// }
+
+// void MVGProjectWrapper::clear()
+// {
+//     _cacheCameraToDisplayData.clear();
+//     _cacheMeshToEdgeArray.clear();
+//     _cacheMeshToMovablePoint.clear();
+//     _cacheMeshToPointArray.clear();
+//     _cameraList.clear();
     
-    Q_EMIT projectDirectoryChanged();
-}
-
-MStatus MVGProjectWrapper::rebuildAllMeshesCacheFromMaya()
-{
-	MStatus status;
-	_cacheMeshToPointArray.clear();
-	_cacheMeshToMovablePoint.clear();
-	_cacheMeshToEdgeArray.clear();
-	// Retrieves all meshes
-	MDagPath path;
-	MItDependencyNodes it(MFn::kMesh);
-	for(; !it.isDone(); it.next()) {
-		MFnDependencyNode fn(it.thisNode());
-		MDagPath::getAPathTo(fn.object(), path);
-		status = rebuildMeshCacheFromMaya(path);
-	}
-	
-	return status;
-}
-
-MStatus MVGProjectWrapper::rebuildMeshCacheFromMaya(MDagPath& meshPath)
-{	
-	MStatus status;
-    MVGMesh mesh(meshPath);
-	MPointArray meshPoints;
-	std::vector<MIntArray> meshEdges;
-	
-	// Mesh points
-	if(!mesh.getPoints(meshPoints))
-		return MS::kFailure;
-	_cacheMeshToPointArray[meshPath.fullPathName().asChar()] = meshPoints;
-	
-	// Connected face
-	std::vector<EPointState> movableStates;
-	MItMeshVertex vertexIt(meshPath, MObject::kNullObj, &status);
-	if(!status)
-		return MS::kFailure;
-	
-	MIntArray faceList;
-	while(!vertexIt.isDone())
-	{
-		vertexIt.getConnectedFaces(faceList);
-		// Point connected to several faces
-		if(faceList.length() > 1)
-			movableStates.push_back(eUnMovable);
+//     Q_EMIT projectDirectoryChanged();
+// }
+
+// MStatus MVGProjectWrapper::rebuildAllMeshesCacheFromMaya()
+// {
+// 	MStatus status;
+// 	_cacheMeshToPointArray.clear();
+// 	_cacheMeshToMovablePoint.clear();
+// 	_cacheMeshToEdgeArray.clear();
+// 	// Retrieves all meshes
+// 	MDagPath path;
+// 	MItDependencyNodes it(MFn::kMesh);
+// 	for(; !it.isDone(); it.next()) {
+// 		MFnDependencyNode fn(it.thisNode());
+// 		MDagPath::getAPathTo(fn.object(), path);
+// 		status = rebuildMeshCacheFromMaya(path);
+// 	}
+	
+// 	return status;
+// }
+
+// MStatus MVGProjectWrapper::rebuildMeshCacheFromMaya(MDagPath& meshPath)
+// {	
+// 	MStatus status;
+//     MVGMesh mesh(meshPath);
+// 	MPointArray meshPoints;
+// 	std::vector<MIntArray> meshEdges;
+	
+// 	// Mesh points
+// 	if(!mesh.getPoints(meshPoints))
+// 		return MS::kFailure;
+// 	_cacheMeshToPointArray[meshPath.fullPathName().asChar()] = meshPoints;
+	
+// 	// Connected face
+// 	std::vector<EPointState> movableStates;
+// 	MItMeshVertex vertexIt(meshPath, MObject::kNullObj, &status);
+// 	if(!status)
+// 		return MS::kFailure;
+	
+// 	MIntArray faceList;
+// 	while(!vertexIt.isDone())
+// 	{
+// 		vertexIt.getConnectedFaces(faceList);
+// 		// Point connected to several faces
+// 		if(faceList.length() > 1)
+// 			movableStates.push_back(eUnMovable);
 		
-		// Face points connected to several face
-		else if(faceList.length() > 0)
-		{			
-			// Get the points of the first face
-			MItMeshPolygon faceIt(meshPath, MObject::kNullObj);
-			int prev;
-			faceIt.setIndex(faceList[0], prev);
-			MIntArray faceVerticesIndexes;
-			faceIt.getVertices(faceVerticesIndexes);
+// 		// Face points connected to several face
+// 		else if(faceList.length() > 0)
+// 		{			
+// 			// Get the points of the first face
+// 			MItMeshPolygon faceIt(meshPath, MObject::kNullObj);
+// 			int prev;
+// 			faceIt.setIndex(faceList[0], prev);
+// 			MIntArray faceVerticesIndexes;
+// 			faceIt.getVertices(faceVerticesIndexes);
 			
-			// For each point, check number of connected faces
-			int numConnectedFace;
-			bool check = false;
-			for(int i = 0; i < faceVerticesIndexes.length(); ++i)
-			{
-				MItMeshVertex vertexIter(meshPath, MObject::kNullObj);
-				vertexIter.setIndex(faceVerticesIndexes[i], prev);
-				vertexIter.numConnectedFaces(numConnectedFace);
-				if(numConnectedFace > 1)
-				{
-					movableStates.push_back(eMovableInSamePlane);
-					check = true;
-					break;
-				}		
-			}
-			if(!check)
-				movableStates.push_back(eMovableRecompute);
-		}
-		vertexIt.next();
-	}
-	_cacheMeshToMovablePoint[meshPath.fullPathName().asChar()] = movableStates;	
-	
-	// Mesh edges
-	MItMeshEdge edgeIt(meshPath, MObject::kNullObj, &status);
-	if(!status)
-		return MS::kFailure;
-	
-	while(!edgeIt.isDone())
-	{
-		MIntArray pointIndexArray;
-		pointIndexArray.append(edgeIt.index(0));
-		pointIndexArray.append(edgeIt.index(1));
-		meshEdges.push_back(pointIndexArray);
-		edgeIt.next();
-	}
-	_cacheMeshToEdgeArray[meshPath.fullPathName().asChar()] = meshEdges;	
-	return status;
-}
->>>>>>> d772c708
+// 			// For each point, check number of connected faces
+// 			int numConnectedFace;
+// 			bool check = false;
+// 			for(int i = 0; i < faceVerticesIndexes.length(); ++i)
+// 			{
+// 				MItMeshVertex vertexIter(meshPath, MObject::kNullObj);
+// 				vertexIter.setIndex(faceVerticesIndexes[i], prev);
+// 				vertexIter.numConnectedFaces(numConnectedFace);
+// 				if(numConnectedFace > 1)
+// 				{
+// 					movableStates.push_back(eMovableInSamePlane);
+// 					check = true;
+// 					break;
+// 				}		
+// 			}
+// 			if(!check)
+// 				movableStates.push_back(eMovableRecompute);
+// 		}
+// 		vertexIt.next();
+// 	}
+// 	_cacheMeshToMovablePoint[meshPath.fullPathName().asChar()] = movableStates;	
+	
+// 	// Mesh edges
+// 	MItMeshEdge edgeIt(meshPath, MObject::kNullObj, &status);
+// 	if(!status)
+// 		return MS::kFailure;
+	
+// 	while(!edgeIt.isDone())
+// 	{
+// 		MIntArray pointIndexArray;
+// 		pointIndexArray.append(edgeIt.index(0));
+// 		pointIndexArray.append(edgeIt.index(1));
+// 		meshEdges.push_back(pointIndexArray);
+// 		edgeIt.next();
+// 	}
+// 	_cacheMeshToEdgeArray[meshPath.fullPathName().asChar()] = meshEdges;	
+// 	return status;
+// }
+// >>>>>>> minimalVersion