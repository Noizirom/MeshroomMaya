import QtQuick 1.1
import QtDesktop 0.1


Item {

    id: settings
    property alias project: m.project
    property alias isOpen: m.isOpen
    property alias thumbSize: m.thumbSize
    property alias sliderMinValue: m.sliderMinValue
    property alias sliderMaxValue: m.sliderMaxValue
<<<<<<< HEAD

=======
>>>>>>> eb11c961
    signal settingProjectLoaded
    QtObject {
        id: m
        property variant project
        property bool isOpen
        property int thumbSize
        property int sliderMinValue
        property int sliderMaxValue
<<<<<<< HEAD

=======
>>>>>>> eb11c961
    }
    opacity: 0  // needed for animation

    StateGroup {
        id: openState
        state: "OPEN"
        states: [
            State {
                name: "CLOSED"
                PropertyChanges { target: settings; height: 0; }
                PropertyChanges { target: settings; opacity: 0; }
            },
            State {
                name: "OPEN"
                when: m.isOpen
                PropertyChanges { target: settings; height: 100; }
                PropertyChanges { target: settings; opacity: 1; }
            }
        ]
        transitions: Transition {
            PropertyAnimation { target: settings; properties: "height"; duration: 300 }
            PropertyAnimation { target: settings; properties: "opacity"; duration: 200 }
        }
    }

    Item { // needed to set margins around GroupBox
        clip: true
        anchors.fill: parent
        GroupBox {
            title: "Settings"
            anchors.fill: parent
            anchors.margins: 5
            ColumnLayout {
                anchors.fill: parent
                // browse button
                BrowseDirectory {
                    project: m.project
                    implicitHeight: 35
                    implicitWidth: parent.width

                    onBrowserProjectLoaded: settingProjectLoaded()
<<<<<<< HEAD
=======

>>>>>>> eb11c961
                }
                // thumbnail slider
                Item {
                    implicitHeight: 35
                    implicitWidth: parent.width
                    RowLayout {
                        anchors.fill: parent
                        Text {
                            text: "Thumbnail size"
                            color: "white"
                            font.pointSize: 11
                        }
                        Slider {
                            Layout.horizontalSizePolicy: Layout.Expanding
<<<<<<< HEAD
                            minimumValue: m.sliderMinValue //90
                            maximumValue: m.sliderMaxValue //180
                            value:  m.thumbSize
=======
                            minimumValue: m.sliderMinValue
                            maximumValue: m.sliderMaxValue
                            value: m.thumbSize
>>>>>>> eb11c961
                            onValueChanged: {
                                m.thumbSize = value
                            }
                        }
                    }

                    TooltipArea {
                        anchors.fill: parent
                        text: "Thumbnail size"
                    }
                }
            }
        }
    }

}<|MERGE_RESOLUTION|>--- conflicted
+++ resolved
@@ -10,10 +10,6 @@
     property alias thumbSize: m.thumbSize
     property alias sliderMinValue: m.sliderMinValue
     property alias sliderMaxValue: m.sliderMaxValue
-<<<<<<< HEAD
-
-=======
->>>>>>> eb11c961
     signal settingProjectLoaded
     QtObject {
         id: m
@@ -22,10 +18,6 @@
         property int thumbSize
         property int sliderMinValue
         property int sliderMaxValue
-<<<<<<< HEAD
-
-=======
->>>>>>> eb11c961
     }
     opacity: 0  // needed for animation
 
@@ -67,10 +59,6 @@
                     implicitWidth: parent.width
 
                     onBrowserProjectLoaded: settingProjectLoaded()
-<<<<<<< HEAD
-=======
-
->>>>>>> eb11c961
                 }
                 // thumbnail slider
                 Item {
@@ -85,15 +73,9 @@
                         }
                         Slider {
                             Layout.horizontalSizePolicy: Layout.Expanding
-<<<<<<< HEAD
-                            minimumValue: m.sliderMinValue //90
-                            maximumValue: m.sliderMaxValue //180
-                            value:  m.thumbSize
-=======
                             minimumValue: m.sliderMinValue
                             maximumValue: m.sliderMaxValue
                             value: m.thumbSize
->>>>>>> eb11c961
                             onValueChanged: {
                                 m.thumbSize = value
                             }
