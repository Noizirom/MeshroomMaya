import QtQuick 1.1
import MyTools 1.0
import QtDesktop 0.1

Item {

    ColumnLayout
    {
        anchors.fill: parent
        ContextBar {
            id: contextBar
            implicitHeight: 35
            implicitWidth: parent.width
            project: _project
<<<<<<< HEAD
            settingsVisibility: true
=======
            settingsVisibility: (_project.projectDirectory === "")
>>>>>>> eb11c961
        }
        ProjectSettings {
            id: settings
            implicitWidth: parent.width
            Layout.minimumHeight: childrenRect.height
            Layout.maximumHeight: childrenRect.height
            Layout.verticalSizePolicy: Layout.Expanding
            isOpen: contextBar.settingsVisibility
            project: _project
            sliderMinValue: 90
            sliderMaxValue: 180
<<<<<<< HEAD

            onSettingProjectLoaded: contextBar.settingsVisibility = false
=======
            onSettingProjectLoaded: contextBar.settingsVisibility = false
            thumbSize: sliderMinValue
>>>>>>> eb11c961
        }
        // PointCloudItem {
        //     implicitWidth: parent.width
        //     Layout.minimumHeight: childrenRect.height
        //     Layout.maximumHeight: childrenRect.height
        //     Layout.verticalSizePolicy: Layout.Expanding
        //     thumbSize: settings.thumbSize
        // }
        CameraList {
            implicitWidth: parent.width
            Layout.verticalSizePolicy: Layout.Expanding
            thumbSize: settings.thumbSize
            project: _project
        }
    }

<<<<<<< HEAD
=======
//    // Log
//    LogText {
//        id: logText
//        width: parent.width - 20
//        height: 120
//        visible: false

//        anchors {
//            bottom: parent.bottom
//            left: parent.left

//            bottomMargin: 10
//            leftMargin: 10
//        }
//        text: _project.logText
//    }

//    // Open/Close LogText
//    Rectangle {
//        width: 20
//        height: 20
//        color: "#fec04c"
//        opacity: 0.7

//        anchors {
//            bottom: parent.bottom
//            right: parent.right

//        }
//        ToolButton {
//            anchors.fill: parent
//            iconSource: "img/up_left_arrow.png"
//            tooltip: "Open error log"
//            onClicked: logText.visible = true
//        }
//    }

>>>>>>> eb11c961
    CustomWheelArea {
        id: wheelArea
        anchors.fill: parent

        QtObject {
            id: m
            property int step: 5
        }

        onVerticalWheel: {
            if(modifier & Qt.ControlModifier)
            {
                if(delta > 0 && settings.thumbSize < settings.sliderMaxValue)
                {
                   settings.thumbSize += m.step;
                }
                else if (delta < 0 && settings.thumbSize > settings.sliderMinValue){
                    settings.thumbSize -= m.step;
                }
                wheelArea.eventAccept()
            }
            else
            {
                wheelArea.eventIgnore()
            }
        }
    }
}<|MERGE_RESOLUTION|>--- conflicted
+++ resolved
@@ -12,11 +12,7 @@
             implicitHeight: 35
             implicitWidth: parent.width
             project: _project
-<<<<<<< HEAD
-            settingsVisibility: true
-=======
             settingsVisibility: (_project.projectDirectory === "")
->>>>>>> eb11c961
         }
         ProjectSettings {
             id: settings
@@ -28,13 +24,8 @@
             project: _project
             sliderMinValue: 90
             sliderMaxValue: 180
-<<<<<<< HEAD
-
-            onSettingProjectLoaded: contextBar.settingsVisibility = false
-=======
             onSettingProjectLoaded: contextBar.settingsVisibility = false
             thumbSize: sliderMinValue
->>>>>>> eb11c961
         }
         // PointCloudItem {
         //     implicitWidth: parent.width
@@ -51,46 +42,6 @@
         }
     }
 
-<<<<<<< HEAD
-=======
-//    // Log
-//    LogText {
-//        id: logText
-//        width: parent.width - 20
-//        height: 120
-//        visible: false
-
-//        anchors {
-//            bottom: parent.bottom
-//            left: parent.left
-
-//            bottomMargin: 10
-//            leftMargin: 10
-//        }
-//        text: _project.logText
-//    }
-
-//    // Open/Close LogText
-//    Rectangle {
-//        width: 20
-//        height: 20
-//        color: "#fec04c"
-//        opacity: 0.7
-
-//        anchors {
-//            bottom: parent.bottom
-//            right: parent.right
-
-//        }
-//        ToolButton {
-//            anchors.fill: parent
-//            iconSource: "img/up_left_arrow.png"
-//            tooltip: "Open error log"
-//            onClicked: logText.visible = true
-//        }
-//    }
-
->>>>>>> eb11c961
     CustomWheelArea {
         id: wheelArea
         anchors.fill: parent
