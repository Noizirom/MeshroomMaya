#pragma once

#include <QObject>
#include <QFileDialog>
#include "mayaMVG/qt/MVGCameraWrapper.h"
#include "mayaMVG/core/MVGProject.h"
#include "mayaMVG/qt/QObjectListModel.h"

namespace mayaMVG {
	
class MVGProjectWrapper : public QObject
{
    Q_OBJECT

    Q_PROPERTY(QString projectDirectory READ projectDirectory WRITE setProjectDirectory NOTIFY projectDirectoryChanged);
    Q_PROPERTY(QObjectListModel* cameraModel READ getCameraModel NOTIFY cameraModelChanged);
	Q_PROPERTY(QStringList visiblePanelNames READ getVisiblePanelNames NOTIFY panelModelChanged);
    Q_PROPERTY(QString logText READ logText WRITE setLogText NOTIFY logTextChanged);
    // Q_PROPERTY(QString currentContext READ currentContext WRITE setCurrentContext NOTIFY currentContextChanged);

public:
	MVGProjectWrapper();
	~MVGProjectWrapper();

public slots:
	const QString projectDirectory() const;
	void setProjectDirectory(const QString& directory);
	QObjectListModel* getCameraModel() { return &_cameraList; }
    const QStringList& getVisiblePanelNames() const { return _visiblePanelNames; }
	const QString logText() const;
    void setLogText(const QString&);
    // const QString currentContext() const;
    // void setCurrentContext(const QString&);
	
signals:
    void projectDirectoryChanged();
    void cameraModelChanged();
	void panelModelChanged();
    void logTextChanged();
    void currentContextChanged();

public:
	void appendLogText(const QString&);
	void selectItems(const QList<QString>& cameraNames) const;
	Q_INVOKABLE void selectCameras(const QStringList& cameraNames) const;

    Q_INVOKABLE const QString moduleDirectory() const;
    Q_INVOKABLE QString openFileDialog() const;
    Q_INVOKABLE void activeSelectionContext() const;
    Q_INVOKABLE void activeMVGContext();
    Q_INVOKABLE void loadProject(const QString& projectDirectoryPath);
<<<<<<< HEAD
    Q_INVOKABLE void setCameraToView(QObject* camera, const QString& viewName);
	Q_INVOKABLE void reloadProjectFromMaya();
=======
    Q_INVOKABLE void setCameraToView(QObject* camera, const QString& viewName) const;

	DisplayData* getCachedDisplayData(M3dView& view);
	std::map<std::string, DisplayData>& getDisplayDataCache() { return _cacheCameraToDisplayData;}
	inline std::map<std::string, std::vector<MIntArray> >& getCacheMeshToEdgeArray() { return _cacheMeshToEdgeArray; }
	inline std::vector<MIntArray>& getMeshEdges(std::string meshName) { return _cacheMeshToEdgeArray[meshName]; }
	
	Q_INVOKABLE void reloadMVGCamerasFromMaya();
	Q_INVOKABLE void rebuildCacheFromMaya();
    void clear();
	MStatus rebuildAllMeshesCacheFromMaya();	// Temporary
	MStatus rebuildMeshCacheFromMaya(MDagPath& meshPath);	// Temporary
>>>>>>> d772c708

private:
    QObjectListModel _cameraList;
    MVGProject _project;
    QString _logText;
<<<<<<< HEAD
    // QString _currentContext;
=======
    QString _currentContext;
	
    /// Map from camera name to DisplayData
	std::map<std::string, DisplayData> _cacheCameraToDisplayData;
	/// Map from meshName to mesh points
	std::map<std::string, MPointArray> _cacheMeshToPointArray;	// Temporary
	/// Map from meshName to numConnectedFace by point
	std::map<std::string, std::vector<EPointState> > _cacheMeshToMovablePoint;	// Temporary
	/// Map from meshName to edge points ID
	std::map<std::string, std::vector<MIntArray> > _cacheMeshToEdgeArray;	// Temporary

>>>>>>> d772c708
	QStringList _allPanelNames;
	QStringList _visiblePanelNames;
};

} // mayaMVG<|MERGE_RESOLUTION|>--- conflicted
+++ resolved
@@ -43,49 +43,18 @@
 	void appendLogText(const QString&);
 	void selectItems(const QList<QString>& cameraNames) const;
 	Q_INVOKABLE void selectCameras(const QStringList& cameraNames) const;
-
     Q_INVOKABLE const QString moduleDirectory() const;
     Q_INVOKABLE QString openFileDialog() const;
     Q_INVOKABLE void activeSelectionContext() const;
     Q_INVOKABLE void activeMVGContext();
     Q_INVOKABLE void loadProject(const QString& projectDirectoryPath);
-<<<<<<< HEAD
-    Q_INVOKABLE void setCameraToView(QObject* camera, const QString& viewName);
-	Q_INVOKABLE void reloadProjectFromMaya();
-=======
     Q_INVOKABLE void setCameraToView(QObject* camera, const QString& viewName) const;
-
-	DisplayData* getCachedDisplayData(M3dView& view);
-	std::map<std::string, DisplayData>& getDisplayDataCache() { return _cacheCameraToDisplayData;}
-	inline std::map<std::string, std::vector<MIntArray> >& getCacheMeshToEdgeArray() { return _cacheMeshToEdgeArray; }
-	inline std::vector<MIntArray>& getMeshEdges(std::string meshName) { return _cacheMeshToEdgeArray[meshName]; }
-	
-	Q_INVOKABLE void reloadMVGCamerasFromMaya();
-	Q_INVOKABLE void rebuildCacheFromMaya();
-    void clear();
-	MStatus rebuildAllMeshesCacheFromMaya();	// Temporary
-	MStatus rebuildMeshCacheFromMaya(MDagPath& meshPath);	// Temporary
->>>>>>> d772c708
+    void reloadMVGCamerasFromMaya();
 
 private:
     QObjectListModel _cameraList;
     MVGProject _project;
     QString _logText;
-<<<<<<< HEAD
-    // QString _currentContext;
-=======
-    QString _currentContext;
-	
-    /// Map from camera name to DisplayData
-	std::map<std::string, DisplayData> _cacheCameraToDisplayData;
-	/// Map from meshName to mesh points
-	std::map<std::string, MPointArray> _cacheMeshToPointArray;	// Temporary
-	/// Map from meshName to numConnectedFace by point
-	std::map<std::string, std::vector<EPointState> > _cacheMeshToMovablePoint;	// Temporary
-	/// Map from meshName to edge points ID
-	std::map<std::string, std::vector<MIntArray> > _cacheMeshToEdgeArray;	// Temporary
-
->>>>>>> d772c708
 	QStringList _allPanelNames;
 	QStringList _visiblePanelNames;
 };
