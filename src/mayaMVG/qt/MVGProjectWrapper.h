--- conflicted
+++ resolved
@@ -7,64 +7,45 @@
 #include "mayaMVG/patterns/Singleton.h"
 
 namespace mayaMVG {
-	
+
 class MVGProjectWrapper : public QObject, public Singleton<MVGProjectWrapper> {
 
 		Q_OBJECT
-		
+
 		Q_PROPERTY(QString projectDirectory READ projectDirectory NOTIFY projectDirectoryChanged);
 		Q_PROPERTY(QString cameraDirectory READ cameraDirectory NOTIFY cameraDirectoryChanged);
 		Q_PROPERTY(QString imageDirectory READ imageDirectory NOTIFY imageDirectoryChanged);
 		Q_PROPERTY(QList<QObject*> cameraModel READ cameraModel NOTIFY cameraModelChanged);
-		
+
 		MAKE_SINGLETON_WITHCONSTRUCTORS(MVGProjectWrapper)
-		
+
 	public:
-		
+
 		// Getters & Setters
 		Q_INVOKABLE const QString projectDirectory() const;
 		Q_INVOKABLE const QString cameraDirectory() const;
 		Q_INVOKABLE const QString imageDirectory() const;
 		Q_INVOKABLE const QList<QObject*>& cameraModel() const;
 		Q_INVOKABLE QObject* getCameraAtIndex(int index) const;
-		
 		Q_INVOKABLE void setProjectDirectory(const QString& directory);
-		
+
 		// Functions exposed to QML
 		Q_INVOKABLE void onBrowseDirectoryButtonClicked();
-		
 		Q_INVOKABLE void onSelectContextButtonClicked();
 		Q_INVOKABLE void onPlaceContextButtonClicked();
 		Q_INVOKABLE void onMoveContextButtonClicked();	
-		
 		Q_INVOKABLE void loadProject(QString projectDirectoryPath);
-						
 		void selectItems(const QList<QString>& cameraNames);
-<<<<<<< HEAD
-		//void createProject(std::string projectDirectory, std::string imageDirectoryName, std::string cameraDirectoryName);
-				
+
 	private:
 		void addCamera(const MVGCamera& camera);
-=======
-		
-		private:
-			void addCamera(const MVGCamera& camera);
->>>>>>> 8762d0d2
-		
-		
+
 	signals:
 		void projectDirectoryChanged();
 		void cameraDirectoryChanged();
 		void imageDirectoryChanged();
 		void cameraModelChanged();
-		
-	private:
-<<<<<<< HEAD
-		Q_INVOKABLE void loadProject();
 
-=======
-		
->>>>>>> 8762d0d2
 	private:
 		QList<QObject*>	_cameraList;
 		MVGProject*	_project;
