--- conflicted
+++ resolved
@@ -13,15 +13,6 @@
 
 using namespace mayaMVG;
 
-<<<<<<< HEAD
-std::ostream& operator<<(std::ostream& os, const QPointF& point)
-{
-  os << "x: " << point.x() << ", y: " << point.y();
-  return os;
-}
-
-=======
->>>>>>> d277eb3e
 namespace {
 	MStatus getCameraPathFromQbject(const QObject* obj, MDagPath& path) {
 		if(!obj)
@@ -30,7 +21,7 @@
 		if(panelName.type()==QVariant::Invalid)
 			return MS::kFailure;
 		return (panelName.toString()=="left") ? 
-        MVGMayaUtil::getMVGLeftCamera(path) : MVGMayaUtil::getMVGRightCamera(path);
+        	MVGMayaUtil::getMVGLeftCamera(path) : MVGMayaUtil::getMVGRightCamera(path);
 	}
 }
 
@@ -76,11 +67,7 @@
 }
 
 bool MVGMouseEventFilter::eventFilter(QObject * obj, QEvent * e)
-<<<<<<< HEAD
-{
-=======
 {  
->>>>>>> d277eb3e
   // Image is fitted on width.
   // In maya, width is not 1 but math.sqrt(2).
   const double unit_maya = 1.4142135623730951;
@@ -91,15 +78,9 @@
   // Init pan and zoom
   if (e->type() == QEvent::MouseButtonPress)
   {
-<<<<<<< HEAD
-    // Qt::KeyboardModifiers modifiers = QApplication::keyboardModifiers();
-    // Camera Pan (Alt + Mid button)
-    if(/*(modifiers & Qt::AltModifier) &&*/ (mouseevent->button() & Qt::MidButton))
-=======
     // Camera Pan (Alt + Mid button)
     Qt::KeyboardModifiers modifiers = QApplication::keyboardModifiers();
     if((modifiers & Qt::AltModifier) && (mouseevent->button() & Qt::MidButton))
->>>>>>> d277eb3e
     {
       MDagPath cameraPath;
       if(getCameraPathFromQbject(obj, cameraPath))
@@ -158,11 +139,7 @@
       static const double wheelStep = 1.15;
       const double previousZoom = camera.zoom();
       double newZoom = wheelevent->delta() > 0 ? previousZoom / wheelStep : previousZoom * wheelStep;
-<<<<<<< HEAD
-      newZoom = std::max( newZoom, 0.0001 );  // zoom max
-=======
       newZoom = std::max(newZoom, 0.0001);  // zoom max
->>>>>>> d277eb3e
       camera.setZoom( newZoom );
       const double scaleRatio = newZoom / previousZoom;
       
